// Copyright (c) 2017 Cisco and/or its affiliates.
//
// Licensed under the Apache License, Version 2.0 (the "License");
// you may not use this file except in compliance with the License.
// You may obtain a copy of the License at:
//
//     http://www.apache.org/licenses/LICENSE-2.0
//
// Unless required by applicable law or agreed to in writing, software
// distributed under the License is distributed on an "AS IS" BASIS,
// WITHOUT WARRANTIES OR CONDITIONS OF ANY KIND, either express or implied.
// See the License for the specific language governing permissions and
// limitations under the License.

//go:generate protoc -I ./model/cni --go_out=plugins=grpc:./model/cni ./model/cni/cni.proto

package contiv

import (
	"context"
	"git.fd.io/govpp.git/api"
	"github.com/contiv/vpp/plugins/contiv/containeridx"
	"github.com/contiv/vpp/plugins/contiv/model/cni"
	"github.com/contiv/vpp/plugins/kvdbproxy"
	"github.com/ligato/cn-infra/datasync/resync"
	"github.com/ligato/cn-infra/flavors/local"
	"github.com/ligato/cn-infra/logging"
	"github.com/ligato/cn-infra/rpc/grpc"
	"github.com/ligato/cn-infra/utils/safeclose"
	"github.com/ligato/vpp-agent/clientv1/linux"
	"github.com/ligato/vpp-agent/clientv1/linux/localclient"
	"github.com/ligato/vpp-agent/plugins/defaultplugins"
	"github.com/ligato/vpp-agent/plugins/govppmux"
)

// Plugin transforms GRPC requests into configuration for the VPP in order
// to connect a container into the network.
type Plugin struct {
	Deps
	govppCh *api.Channel

	configuredContainers *containeridx.ConfigIndex
	cniServer            *remoteCNIserver

	ctx           context.Context
	ctxCancelFunc context.CancelFunc
}

// Deps groups the dependencies of the Plugin.
type Deps struct {
	local.PluginInfraDeps
	GRPC   grpc.Server
	Proxy  *kvdbproxy.Plugin
	VPP    *defaultplugins.Plugin
	GoVPP  govppmux.API
	Resync resync.Subscriber
}

// Init initializes the grpc server handling the request from the CNI.
func (plugin *Plugin) Init() error {
	plugin.configuredContainers = containeridx.NewConfigIndex(plugin.Log, plugin.PluginName, "containers")

	plugin.ctx, plugin.ctxCancelFunc = context.WithCancel(context.Background())

	var err error
	plugin.govppCh, err = plugin.GoVPP.NewAPIChannel()
	if err != nil {
		return err
	}

	if plugin.Resync != nil {
		reg := plugin.Resync.Register(string(plugin.PluginName))
		go plugin.handleResync(reg.StatusChan())
	}

	plugin.cniServer = newRemoteCNIServer(plugin.Log,
		func() linux.DataChangeDSL { return localclient.DataChangeRequest(plugin.PluginName) },
		plugin.Proxy,
		plugin.configuredContainers,
		plugin.govppCh,
		plugin.VPP.GetSwIfIndexes(),
		plugin.ServiceLabel.GetAgentLabel())
	cni.RegisterRemoteCNIServer(plugin.GRPC.Server(), plugin.cniServer)
	return nil
}

// Close cleans up the resources allocated by the plugin
func (plugin *Plugin) Close() error {
<<<<<<< HEAD
	plugin.ctxCancelFunc()
=======
	plugin.cniServer.close()
>>>>>>> 40612dd7
	return safeclose.Close(plugin.govppCh)
}

// GetIfName looks up logical interface name that corresponds to the interface associated with the given pod.
func (plugin *Plugin) GetIfName(podNamespace string, podName string) (name string, exists bool) {
	podNamesMatch := plugin.configuredContainers.LookupPodName(podName)
	podNamespacesMatch := plugin.configuredContainers.LookupPodNamespace(podNamespace)

	for _, pod1 := range podNamespacesMatch {
		for _, pod2 := range podNamesMatch {
			if pod1 == pod2 {
				found, data := plugin.configuredContainers.LookupContainer(pod1)
				if found && data != nil && data.Afpacket != nil {
					return data.Afpacket.Name, true
				}
			}
		}
	}

	plugin.Log.WithFields(logging.Fields{"podNamespace": podNamespace, "podName": podName}).Warn("No matching result found")
	return "", false
}

func (plugin *Plugin) handleResync(resyncChan chan resync.StatusEvent) {
	for {
		select {
		case ev := <-resyncChan:
			status := ev.ResyncStatus()
			if status == resync.Started {
				err := plugin.cniServer.resync()
				if err != nil {
					plugin.Log.Error(err)
				}
			}
			ev.Ack()
		case <-plugin.ctx.Done():
			return
		}
	}
}<|MERGE_RESOLUTION|>--- conflicted
+++ resolved
@@ -17,7 +17,6 @@
 package contiv
 
 import (
-	"context"
 	"git.fd.io/govpp.git/api"
 	"github.com/contiv/vpp/plugins/contiv/containeridx"
 	"github.com/contiv/vpp/plugins/contiv/model/cni"
@@ -31,6 +30,7 @@
 	"github.com/ligato/vpp-agent/clientv1/linux/localclient"
 	"github.com/ligato/vpp-agent/plugins/defaultplugins"
 	"github.com/ligato/vpp-agent/plugins/govppmux"
+	"context"
 )
 
 // Plugin transforms GRPC requests into configuration for the VPP in order
@@ -86,11 +86,8 @@
 
 // Close cleans up the resources allocated by the plugin
 func (plugin *Plugin) Close() error {
-<<<<<<< HEAD
 	plugin.ctxCancelFunc()
-=======
 	plugin.cniServer.close()
->>>>>>> 40612dd7
 	return safeclose.Close(plugin.govppCh)
 }
 
