--- conflicted
+++ resolved
@@ -61,12 +61,13 @@
 // Deps groups the dependencies of the Plugin.
 type Deps struct {
 	local.PluginInfraDeps
-<<<<<<< HEAD
-	GRPC   grpc.Server
-	Proxy  *kvdbproxy.Plugin
-	VPP    *defaultplugins.Plugin
-	GoVPP  govppmux.API
-	Resync resync.Subscriber
+	GRPC    grpc.Server
+	Proxy   *kvdbproxy.Plugin
+	VPP     *defaultplugins.Plugin
+	GoVPP   govppmux.API
+	Resync  resync.Subscriber
+	ETCD    *etcdv3.Plugin
+	Watcher datasync.KeyValProtoWatcher
 	Config *Config // optional inject (if not injected, it must be set using external config file)
 }
 
@@ -75,15 +76,6 @@
 // config add `<Contiv plugin name> + "-config="<absolute path to config>` in go run command flags.
 type Config struct {
 	IPAMConfig IPAMConfig
-=======
-	GRPC    grpc.Server
-	Proxy   *kvdbproxy.Plugin
-	VPP     *defaultplugins.Plugin
-	GoVPP   govppmux.API
-	Resync  resync.Subscriber
-	ETCD    *etcdv3.Plugin
-	Watcher datasync.KeyValProtoWatcher
->>>>>>> 9885eba0
 }
 
 // Init initializes the grpc server handling the request from the CNI.
@@ -125,11 +117,8 @@
 		plugin.govppCh,
 		plugin.VPP.GetSwIfIndexes(),
 		plugin.ServiceLabel.GetAgentLabel(),
-<<<<<<< HEAD
-		&plugin.Config.IPAMConfig)
-=======
+		&plugin.Config.IPAMConfig,
 		uid)
->>>>>>> 9885eba0
 	cni.RegisterRemoteCNIServer(plugin.GRPC.Server(), plugin.cniServer)
 
 	go plugin.cniServer.handleNodeEvents(plugin.ctx, plugin.nodeIDsresyncChan, plugin.nodeIDSchangeChan)
