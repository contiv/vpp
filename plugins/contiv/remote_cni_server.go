--- conflicted
+++ resolved
@@ -407,7 +407,7 @@
 	podIPNet.Mask = net.CIDRMask(net.IPv4len*8, net.IPv4len*8)
 
 	// Prepare objects to be configured by the vpp-agent.
-	txn := s.vppTxnFactory().Put()
+	txn := s.vppLinuxTxnFactory().Put()
 	veth1 := s.veth1FromRequest(request, podIPCIDR)
 	veth2 := s.veth2FromRequest(request)
 	afpacket := s.afpacketFromRequest(request)
@@ -415,15 +415,6 @@
 	route := s.vppRouteFromRequest(request, podIPCIDR)
 	loop := s.loopbackFromRequest(request, podIP.String())
 
-<<<<<<< HEAD
-	s.WithFields(logging.Fields{"veth1": veth1, "veth2": veth2, "afpacket": afpacket /*, "route": route*/}).Info("Configuring")
-
-	txn := s.vppLinuxTxnFactory().
-		Put().
-		LinuxInterface(veth1).
-		LinuxInterface(veth2).
-		VppInterface(afpacket)
-=======
 	// Configure either VETHs+AF_PACKET or TAP based on the configuration.
 	if s.useTAPInterfaces {
 		vppIf = tap
@@ -438,7 +429,6 @@
 			LinuxInterface(veth2).
 			VppInterface(afpacket)
 	}
->>>>>>> 3e6debc8
 
 	// + loopback interface for VPPTCP stack.
 	if !s.disableTCPstack {
@@ -455,14 +445,6 @@
 	// TODO get rid of this sleep
 	time.Sleep(500 * time.Millisecond)
 
-<<<<<<< HEAD
-	if !s.disableTCPstack {
-		err = s.vppDefaultPluginsTxnFactory().
-			Put().
-			StnRules(s.StnRule(podIP, s.afpacketNameFromRequest(request))).
-			Send().
-			ReceiveReply()
-=======
 	if s.useTAPInterfaces {
 		// Configure TAP interface created in the host by VPP.
 		tapTmpHostIfName := s.tapTmpHostNameFromRequest(request)
@@ -487,30 +469,18 @@
 
 		// Switch to the namespace of the container.
 		revertNs, err := linuxcalls.ToGenericNs(containerNs).SwitchNamespace(nsMgmtCtx, s.Logger)
->>>>>>> 3e6debc8
-		if err != nil {
-			s.Logger.Error(err)
-			return s.generateErrorResponse(err)
-		}
-
-<<<<<<< HEAD
-		nsIndex, err = s.addAppNamespace(request.ContainerId, s.loopbackNameFromRequest(request)) //can't be replaced by vpp-agent version(l4 default plugin) due to missing nsIndex return value
-=======
+		if err != nil {
+			s.Logger.Error(err)
+			return s.generateErrorResponse(err)
+		}
+
 		// Rename the interface from the temporary host-wide unique name to eth0.
 		err = linuxcalls.RenameInterface(tapTmpHostIfName, tapHostIfName, nil)
->>>>>>> 3e6debc8
 		if err != nil {
 			revertNs()
 			s.Logger.Error(err)
 			return s.generateErrorResponse(err)
 		}
-<<<<<<< HEAD
-		s.Logger.Info("App namespace configured")
-	} else {
-		// adding route (container IP -> afPacket) in a separate transaction.
-		// afpacket must be already configured
-		err = s.vppLinuxTxnFactory().Put().StaticRoute(route).Send().ReceiveReply()
-=======
 
 		// Set TAP interface MAC address to make it compatible with STN.
 		err = linuxcalls.SetInterfaceMac(tapHostIfName, s.macAddrForContainer(), nil)
@@ -522,7 +492,6 @@
 
 		// Set TAP interface IP to that of the Pod.
 		err = linuxcalls.AddInterfaceIP(tapHostIfName, podIPNet, nil)
->>>>>>> 3e6debc8
 		if err != nil {
 			revertNs()
 			s.Logger.Error(err)
@@ -568,24 +537,28 @@
 	}).Info("Found interface connecting Pod with VPP")
 
 	if !s.disableTCPstack {
-		err = s.setupStn(podIP.String(), vppIfIndex)
+		err = s.vppDefaultPluginsTxnFactory().
+			Put().
+			StnRules(s.StnRule(podIP, vppIfName)).
+			Send().
+			ReceiveReply()
 		if err != nil {
 			s.Logger.Error(err)
 			return s.generateErrorResponse(err)
 		}
 		s.Logger.Info("Stn configured")
 
-		nsIndex, err = s.addAppNamespace(request.ContainerId, s.loopbackNameFromRequest(request))
+		nsIndex, err = s.addAppNamespace(request.ContainerId, s.loopbackNameFromRequest(request)) //can't be replaced by vpp-agent version(l4 default plugin) due to missing nsIndex return value
 		if err != nil {
 			s.Logger.Error(err)
 			return s.generateErrorResponse(err)
 		}
 		s.Logger.Info("App namespace configured")
 	} else {
-		// Adding route (container IP -> afPacket) in a separate transaction.
-		// afpacket/tap must be already configured.
+		// adding route (container IP -> afPacket) in a separate transaction.
+		// afpacket must be already configured
 		s.Logger.Info("Configuring static route:", route)
-		err = s.vppTxnFactory().Put().StaticRoute(route).Send().ReceiveReply()
+		err = s.vppLinuxTxnFactory().Put().StaticRoute(route).Send().ReceiveReply()
 		if err != nil {
 			s.Logger.Error(err)
 			return s.generateErrorResponse(err)
@@ -699,29 +672,17 @@
 	afpacket := s.afpacketNameFromRequest(request)
 	tap := s.tapNameFromRequest(request)
 	loop := s.loopbackNameFromRequest(request)
-<<<<<<< HEAD
-	s.Info("Removing", []string{veth1, veth2, afpacket, loop})
-
-	err := s.vppLinuxTxnFactory().
-		Delete().
-		LinuxInterface(veth1).
-		LinuxInterface(veth2).
-		VppInterface(afpacket).
-		VppInterface(loop).
-		Put().Send().ReceiveReply()
-=======
->>>>>>> 3e6debc8
 
 	if s.useTAPInterfaces {
 		s.Info("Removing", []string{tap, loop})
-		err = s.vppTxnFactory().
+		err = s.vppLinuxTxnFactory().
 			Delete().
 			VppInterface(tap).
 			VppInterface(loop).
 			Put().Send().ReceiveReply()
 	} else {
 		s.Info("Removing", []string{veth1, veth2, afpacket, loop})
-		err = s.vppTxnFactory().
+		err = s.vppLinuxTxnFactory().
 			Delete().
 			LinuxInterface(veth1).
 			LinuxInterface(veth2).
