// Copyright (c) 2018 Cisco and/or its affiliates.
//
// Licensed under the Apache License, Version 2.0 (the "License");
// you may not use this file except in compliance with the License.
// You may obtain a copy of the License at:
//
//     http://www.apache.org/licenses/LICENSE-2.0
//
// Unless required by applicable law or agreed to in writing, software
// distributed under the License is distributed on an "AS IS" BASIS,
// WITHOUT WARRANTIES OR CONDITIONS OF ANY KIND, either express or implied.
// See the License for the specific language governing permissions and
// limitations under the License.

package api

<<<<<<< HEAD
import "github.com/contiv/vpp/plugins/crd/cache/telemetrymodel"
=======
import "time"
>>>>>>> 13542554

const (
	// GlobalMsg defines the report bin where to put global (i.e.
	// non-node-specific) status/error messages
	GlobalMsg = "global"
)

// Report is the interface for collecting validation status/error messages
// and for printing them out.
type Report interface {
	LogErrAndAppendToNodeReport(nodeName string, errString string)
	AppendToNodeReport(nodeName string, errString string)
	SetTimeStamp(time time.Time)
	GetTimeStamp() time.Time
	Clear()
	Print()
	RetrieveReport() telemetrymodel.Reports
}<|MERGE_RESOLUTION|>--- conflicted
+++ resolved
@@ -14,11 +14,10 @@
 
 package api
 
-<<<<<<< HEAD
-import "github.com/contiv/vpp/plugins/crd/cache/telemetrymodel"
-=======
-import "time"
->>>>>>> 13542554
+import (
+	"time"
+	"github.com/contiv/vpp/plugins/crd/cache/telemetrymodel"
+)
 
 const (
 	// GlobalMsg defines the report bin where to put global (i.e.
