--- conflicted
+++ resolved
@@ -375,8 +375,6 @@
 			delete(nodemap, node)
 		}
 	}
-<<<<<<< HEAD
-
 }
 
 //ValidateL2Connections makes sure that each node in the cache has the right amount of vxlan_tunnels for the number of
@@ -611,6 +609,4 @@
 		c.report = append(c.report, "Success validating Fib entries")
 	}
 
-=======
->>>>>>> e48e99af
 }