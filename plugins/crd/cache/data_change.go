// Copyright (c) 2017 Cisco and/or its affiliates.
//
// Licensed under the Apache License, Version 2.0 (the "License");
// you may not use this file except in compliance with the License.
// You may obtain a copy of the License at:
//
//     http://www.apache.org/licenses/LICENSE-2.0
//
// Unless required by applicable law or agreed to in writing, software
// distributed under the License is distributed on an "AS IS" BASIS,
// WITHOUT WARRANTIES OR CONDITIONS OF ANY KIND, either express or implied.
// See the License for the specific language governing permissions and
// limitations under the License.

package cache

import (
	nodeinfomodel "github.com/contiv/vpp/plugins/contiv/model/node"
	nodemodel "github.com/contiv/vpp/plugins/ksr/model/node"
	podmodel "github.com/contiv/vpp/plugins/ksr/model/pod"
	"github.com/golang/protobuf/proto"
	"github.com/ligato/cn-infra/datasync"

	"fmt"
	"strings"
)

type dataChangeProcessor interface {
	GetNames(key string) ([]string, error)
	GetValueProto() proto.Message
	AddRecord(ctc *ContivTelemetryCache, names []string, record proto.Message) error
	UpdateRecord(ctc *ContivTelemetryCache, names []string, oldRecord proto.Message, newRecord proto.Message) error
	DeleteRecord(ctc *ContivTelemetryCache, names []string) error
}

// dataChangeProcessor implementation for K8s pod data
type podChange struct{}

func (pc *podChange) GetNames(key string) ([]string, error) {
	pod, namespace, err := podmodel.ParsePodFromKey(key)
	return []string{pod, namespace}, err
}

func (pc *podChange) GetValueProto() proto.Message {
	return &podmodel.Pod{}
}

func (pc *podChange) AddRecord(ctc *ContivTelemetryCache, names []string, record proto.Message) error {
	ctc.Log.Infof("Adding pod %s in namespace %s, podValue %+v", names[0], names[1], record)
	// TODO: ctc.addPod(names[0], names[1], podValue)
	return nil
}

func (pc *podChange) UpdateRecord(ctc *ContivTelemetryCache,
	names []string, oldRecord proto.Message, newRecord proto.Message) error {
	ctc.Log.Infof("Updating pod %s in namespace %s, podValue %+v, prevPodValue %+v",
		names[0], names[1], oldRecord, newRecord)
	// TODO: ctc.updatePod(names[0], names[1], prevPodValue, podValue)
	return nil
}

func (pc *podChange) DeleteRecord(ctc *ContivTelemetryCache, names []string) error {
	ctc.Log.Infof("Deleting pod %s in namespace %s", names[0], names[1])
	// TODO: ctc.deletePod(names[0], names[1])
	return nil
}

// dataChangeProcessor implementation for K8s node data
type nodeChange struct{}

func (nc *nodeChange) GetNames(key string) ([]string, error) {
	node, err := nodemodel.ParseNodeFromKey(key)
	return []string{node}, err
}

func (nc *nodeChange) GetValueProto() proto.Message {
	return &nodemodel.Node{}
}

func (nc *nodeChange) AddRecord(ctc *ContivTelemetryCache, names []string, record proto.Message) error {
	ctc.Log.Infof("Adding node %s, nodeValue %+v", names[0], record)
	// TODO: ctc.addNode(names[0], podValue)
	return nil
}

func (nc *nodeChange) UpdateRecord(ctc *ContivTelemetryCache,
	names []string, oldRecord proto.Message, newRecord proto.Message) error {
	ctc.Log.Infof("Updating node %s, nodeValue %+v, prevNodeValue %+v", names[0], oldRecord, newRecord)
	// TODO: ctc.updatePod(names[0], prevPodValue, podValue)
	return nil
}

func (nc *nodeChange) DeleteRecord(ctc *ContivTelemetryCache, names []string) error {
	ctc.Log.Infof("Deleting node %s", names[0])
	// TODO: ctc.deletePod(names[0])
	return nil
}

// dataChangeProcessor implementation for nodeIndo data
type nodeInfoChange struct{}

func (nic *nodeInfoChange) GetNames(key string) ([]string, error) {
	nodeParts := strings.Split(key, "/")
	if len(nodeParts) != 2 {
		return nil, fmt.Errorf("invalid nodeInfo key %s", key)
	}
	return []string{nodeParts[1]}, nil
}

func (nic *nodeInfoChange) GetValueProto() proto.Message {
	return &nodeinfomodel.NodeInfo{}
}

func (nic *nodeInfoChange) AddRecord(ctc *ContivTelemetryCache, names []string, record proto.Message) error {
	ctc.Log.Infof("Adding nodeInfo %s, nodeValue %+v", names[0], record)
	// TODO: return ctc.addNodeInfo(names[0], podValue)
	return nil
}

func (nic *nodeInfoChange) UpdateRecord(ctc *ContivTelemetryCache,
	names []string, oldRecord proto.Message, newRecord proto.Message) error {
	ctc.Log.Infof("Updating nodeInfo %s, nodeInfoValue %+v, prevNodeInfoValue %+v",
		names[0], oldRecord, newRecord)
	// TODO: return ctc.updateNodeInfonames[0], prevPodValue, podValue)
	return nil
}

func (nic *nodeInfoChange) DeleteRecord(ctc *ContivTelemetryCache, names []string) error {
	ctc.Log.Infof("Deleting nodeInfo %s", names[0])
	// TODO: return ctc.deleteNodeInfo(names[0])
	return nil
}

<<<<<<< HEAD
// changePropagateEvent propagates CHANGE in the K8s configuration into the ContivTelemetryCache.
func (ctc *ContivTelemetryCache) changePropagateEvent(dataChngEv datasync.ChangeEvent) error {
=======
// Update processes a data sync change event associated with K8s State data.
// The change is applied into the cache and all subscribed watchers are
// notified.
// The function will forward any error returned by a watcher.
func (ctc *ContivTelemetryCache) Update(dataChngEv datasync.ChangeEvent) error {
>>>>>>> e48e99af
	err := error(nil)
	key := dataChngEv.GetKey()
	var dcp dataChangeProcessor

	// Determine which data is changing
	switch {
	case strings.HasPrefix(key, nodeinfomodel.AllocatedIDsKeyPrefix):
		dcp = &nodeInfoChange{}

	case strings.HasPrefix(key, nodemodel.KeyPrefix()):
		dcp = &nodeChange{}

	case strings.HasPrefix(key, podmodel.KeyPrefix()):
		dcp = &podChange{}

	default:
		return fmt.Errorf("unknown DATA CHANGE key %s", key)
	}

	names, err := dcp.GetNames(key)
	if err != nil {
		return err
	}

	// Determine the type of & perform the data change operation
	switch dataChngEv.GetChangeType() {
	case datasync.Delete:
		err = dcp.DeleteRecord(ctc, names)

	case datasync.Put:
		newRecord := dcp.GetValueProto()
		if err := dataChngEv.GetValue(newRecord); err != nil {
			err = fmt.Errorf("could not get new proto data for key %s, error %s", key, err)
			break
		}

		oldRecord := dcp.GetValueProto()
		exists, err := dataChngEv.GetPrevValue(oldRecord)
		if err != nil {
			err = fmt.Errorf("could not get previous proto data for key %s, error %s", key, err)
			break
		}

		if exists {
			err = dcp.UpdateRecord(ctc, names, oldRecord, newRecord)
		} else {
			err = dcp.AddRecord(ctc, names, newRecord)
		}

	default:
		err = fmt.Errorf("unknown event change type %+v", dataChngEv.GetChangeType())
	}

	return err
}<|MERGE_RESOLUTION|>--- conflicted
+++ resolved
@@ -131,16 +131,11 @@
 	return nil
 }
 
-<<<<<<< HEAD
-// changePropagateEvent propagates CHANGE in the K8s configuration into the ContivTelemetryCache.
-func (ctc *ContivTelemetryCache) changePropagateEvent(dataChngEv datasync.ChangeEvent) error {
-=======
 // Update processes a data sync change event associated with K8s State data.
 // The change is applied into the cache and all subscribed watchers are
 // notified.
 // The function will forward any error returned by a watcher.
 func (ctc *ContivTelemetryCache) Update(dataChngEv datasync.ChangeEvent) error {
->>>>>>> e48e99af
 	err := error(nil)
 	key := dataChngEv.GetKey()
 	var dcp dataChangeProcessor
