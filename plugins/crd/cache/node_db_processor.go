// Copyright (c) 2018 Cisco and/or its affiliates.
//
// Licensed under the Apache License, Version 2.0 (the "License");
// you may not use this file except in compliance with the License.
// You may obtain a copy of the License at:
//
//     http://www.apache.org/licenses/LICENSE-2.0
//
// Unless required by applicable law or agreed to in writing, software
// distributed under the License is distributed on an "AS IS" BASIS,
// WITHOUT WARRANTIES OR CONDITIONS OF ANY KIND, either express or implied.
// See the License for the specific language governing permissions and
// limitations under the License.

package cache

//ProcessNodeResponses will read the nodeDTO map and make sure that each node has
//enough DTOS to fully process information. It then clears the node DTO map after it
//is finished with it.
func (p *ContivTelemetryProcessor) ProcessNodeResponses() {
	for data := range p.nodeResponseChannel {
<<<<<<< HEAD
		nodelist := p.ContivTelemetryCache.Cache.GetAllNodes()
		p.dtoMap = append(p.dtoMap, data)
		if len(p.dtoMap) == numDTOs*len(nodelist) {
			p.SetNodeData()
			p.ValidateNodeInfo()
			p.dtoMap = p.dtoMap[0:0]
			p.ContivTelemetryCache.ClearCache()
=======
		p.dtoList = append(p.dtoList, data)
		if len(p.dtoList) == numDTOs*len(p.Cache.GetAllNodes()) {
			p.SetNodeData()
			p.ValidateNodeInfo()
			p.dtoList = p.dtoList[0:0]
>>>>>>> e48e99af
		}
	}
}

// SetNodeData will iterate through the dtoList, read the type of dto, and assign the dto info to the name
// associated with the DTO.
func (p *ContivTelemetryProcessor) SetNodeData() {
	for _, data := range p.dtoList {
		switch data.(type) {
		case NodeLivenessDTO:
			nlDto := data.(NodeLivenessDTO)
			if nlDto.err != nil {
				p.ContivTelemetryCache.Cache.report = append(p.ContivTelemetryCache.Cache.report, nlDto.err.Error())
			}
			p.ContivTelemetryCache.Cache.SetNodeLiveness(nlDto.NodeName, nlDto.NodeInfo)
		case NodeInterfacesDTO:
			niDto := data.(NodeInterfacesDTO)
			if niDto.err != nil {
				p.ContivTelemetryCache.Cache.report = append(p.ContivTelemetryCache.Cache.report, niDto.err.Error())
			}
			p.ContivTelemetryCache.Cache.SetNodeInterfaces(niDto.NodeName, niDto.NodeInfo)
		case NodeBridgeDomainsDTO:
			nbdDto := data.(NodeBridgeDomainsDTO)
			if nbdDto.err != nil {
				p.ContivTelemetryCache.Cache.report = append(p.ContivTelemetryCache.Cache.report, nbdDto.err.Error())
			}
			p.ContivTelemetryCache.Cache.SetNodeBridgeDomain(nbdDto.NodeName, nbdDto.NodeInfo)
		case NodeL2FibsDTO:
			nl2fDto := data.(NodeL2FibsDTO)
			if nl2fDto.err != nil {
				p.ContivTelemetryCache.Cache.report = append(p.ContivTelemetryCache.Cache.report, nl2fDto.err.Error())
			}
			p.ContivTelemetryCache.Cache.SetNodeL2Fibs(nl2fDto.NodeName, nl2fDto.NodeInfo)
		case NodeTelemetryDTO:
			ntDto := data.(NodeTelemetryDTO)
			if ntDto.err != nil {
				p.ContivTelemetryCache.Cache.report = append(p.ContivTelemetryCache.Cache.report, ntDto.err.Error())
			}
			p.ContivTelemetryCache.Cache.SetNodeTelemetry(ntDto.NodeName, ntDto.NodeInfo)
		case NodeIPArpDTO:
			nipaDto := data.(NodeIPArpDTO)
			if nipaDto.err != nil {
				p.ContivTelemetryCache.Cache.report = append(p.ContivTelemetryCache.Cache.report, nipaDto.err.Error())
			}
			p.ContivTelemetryCache.Cache.SetNodeIPARPs(nipaDto.NodeName, nipaDto.NodeInfo)
		default:
			p.Log.Error("Unknown data type")
		}

	}

}<|MERGE_RESOLUTION|>--- conflicted
+++ resolved
@@ -19,21 +19,13 @@
 //is finished with it.
 func (p *ContivTelemetryProcessor) ProcessNodeResponses() {
 	for data := range p.nodeResponseChannel {
-<<<<<<< HEAD
 		nodelist := p.ContivTelemetryCache.Cache.GetAllNodes()
-		p.dtoMap = append(p.dtoMap, data)
-		if len(p.dtoMap) == numDTOs*len(nodelist) {
-			p.SetNodeData()
-			p.ValidateNodeInfo()
-			p.dtoMap = p.dtoMap[0:0]
-			p.ContivTelemetryCache.ClearCache()
-=======
 		p.dtoList = append(p.dtoList, data)
-		if len(p.dtoList) == numDTOs*len(p.Cache.GetAllNodes()) {
+		if len(p.dtoList) == numDTOs*len(nodelist) {
 			p.SetNodeData()
 			p.ValidateNodeInfo()
 			p.dtoList = p.dtoList[0:0]
->>>>>>> e48e99af
+			p.ContivTelemetryCache.ClearCache()
 		}
 	}
 }
