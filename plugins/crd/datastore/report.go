--- conflicted
+++ resolved
@@ -26,16 +26,10 @@
 // SimpleReport holds error/warning messages recorded during data collection /
 // validation
 type SimpleReport struct {
-<<<<<<< HEAD
 	Log    logging.Logger
 	Data   telemetrymodel.Reports
 	Output io.Writer
-=======
-	Log       logging.Logger
-	Data      map[string][]string
-	Output    io.Writer
 	TimeStamp time.Time
->>>>>>> 13542554
 }
 
 // NewSimpleReport creates a new SimpleReport instance
