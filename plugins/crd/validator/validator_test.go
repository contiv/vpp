--- conflicted
+++ resolved
@@ -151,66 +151,25 @@
 	nodeKey := "k8s-master"
 	resetToInitialErrorFreeState()
 
-<<<<<<< HEAD
 	// ----------------------------------------------------------------------
 	// INJECT FAULT: Add a bogus bridge domain with the same name as VxlanBD.
 	bd := vtv.vppCache.NodeMap[nodeKey].NodeBridgeDomains
-=======
-	// INJECT FAULT: Add a bogus bridge domain with the same name as VxlanBD.
-	bd := vtv.vppCache.NodeMap["k8s-master"].NodeBridgeDomains
->>>>>>> 4447556e
 	gomega.Expect(len(bd)).To(gomega.Equal(1))
 
 	bogusBd := telemetrymodel.NodeBridgeDomain{
 		Bd: telemetrymodel.BridgeDomain{
-<<<<<<< HEAD
 			Name: vtv.vppCache.NodeMap[nodeKey].NodeBridgeDomains[1].Bd.Name,
-=======
-			Name: vtv.vppCache.NodeMap["k8s-master"].NodeBridgeDomains[1].Bd.Name,
->>>>>>> 4447556e
 		},
 		BdMeta: telemetrymodel.BridgeDomainMeta{
 			BdID: 2,
 			BdID2Name: telemetrymodel.BdID2NameMapping{
-<<<<<<< HEAD
 				2: vtv.vppCache.NodeMap[nodeKey].NodeBridgeDomains[1].Bd.Name,
-=======
-				2: vtv.vppCache.NodeMap["k8s-master"].NodeBridgeDomains[1].Bd.Name,
->>>>>>> 4447556e
 			},
 		},
 	}
 	bd[2] = bogusBd
+
 	vtv.report.Clear()
-<<<<<<< HEAD
-=======
-
-	vtv.processor.ValidateL2Connectivity()
-	gomega.Expect(len(vtv.report.Data[api.GlobalMsg])).To(gomega.Equal(1))
-	gomega.Expect(len(vtv.report.Data["k8s-master"])).To(gomega.Equal(2))
-
-	delete(bd, 2)
-
-	// INJECT FAULT: No Bridge Domain present on node;
-	// NOTE: This TC MUST be executed after the previous one, it depends on
-	// the same setup
-	delete(bd, 1)
-
-	vtv.report.Clear()
-
-	vtv.processor.ValidateL2Connectivity()
-	gomega.Expect(len(vtv.report.Data[api.GlobalMsg])).To(gomega.Equal(1))
-	gomega.Expect(len(vtv.report.Data["k8s-master"])).To(gomega.Equal(2))
-
-	resetToInitialErrorFreeState()
-
-	// INJECT FAULT: Set node/k8s-master interface/5 vxlan_vni to 11
-	ifc := vtv.vppCache.NodeMap["k8s-master"].NodeInterfaces[5]
-	ifc.If.Vxlan.Vni = 11
-	vtv.vppCache.NodeMap["k8s-master"].NodeInterfaces[5] = ifc
-	vtv.report.Clear()
->>>>>>> 4447556e
-
 	vtv.processor.ValidateL2Connectivity()
 	gomega.Expect(len(vtv.report.Data[api.GlobalMsg])).To(gomega.Equal(1))
 	gomega.Expect(len(vtv.report.Data[nodeKey])).To(gomega.Equal(2))
@@ -224,7 +183,6 @@
 	delete(bd, 1)
 
 	vtv.report.Clear()
-
 	vtv.processor.ValidateL2Connectivity()
 	gomega.Expect(len(vtv.report.Data[api.GlobalMsg])).To(gomega.Equal(1))
 	gomega.Expect(len(vtv.report.Data[nodeKey])).To(gomega.Equal(2))
