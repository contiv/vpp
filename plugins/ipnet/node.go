// Copyright (c) 2018 Cisco and/or its affiliates.
//
// Licensed under the Apache License, Version 2.0 (the "License");
// you may not use this file except in compliance with the License.
// You may obtain a copy of the License at:
//
//     http://www.apache.org/licenses/LICENSE-2.0
//
// Unless required by applicable law or agreed to in writing, software
// distributed under the License is distributed on an "AS IS" BASIS,
// WITHOUT WARRANTIES OR CONDITIONS OF ANY KIND, either express or implied.
// See the License for the specific language governing permissions and
// limitations under the License.

package ipnet

import (
	"fmt"
	"net"

	"github.com/contiv/vpp/plugins/contivconf"
	controller "github.com/contiv/vpp/plugins/controller/api"
	customnetmodel "github.com/contiv/vpp/plugins/crd/handler/customnetwork/model"
	extifmodel "github.com/contiv/vpp/plugins/crd/handler/externalinterface/model"
	podmodel "github.com/contiv/vpp/plugins/ksr/model/pod"
	"github.com/contiv/vpp/plugins/nodesync"
	"github.com/gogo/protobuf/proto"
	"github.com/ligato/cn-infra/idxmap"
	"github.com/ligato/vpp-agent/api/models/vpp/interfaces"
	"github.com/ligato/vpp-agent/api/models/vpp/l2"
	"github.com/ligato/vpp-agent/api/models/vpp/l3"
	"github.com/ligato/vpp-agent/api/models/vpp/srv6"
	"github.com/ligato/vpp-agent/pkg/models"
	"github.com/pkg/errors"
)

/* Main VPP interface */
const (
	loopbackNICLogicalName = "loopbackNIC" // logical name of the loopback interface configured instead of physical NICs
)

/* VXLANs */
const (
	// VXLAN Network Identifier (or VXLAN Segment ID)
	vxlanVNI = 10

	// as VXLAN tunnels are added to a BD, they must be configured with the same
	// and non-zero Split Horizon Group (SHG) number. Otherwise, flood packet may
	// loop among servers with the same VXLAN segment because VXLAN tunnels are fully
	// meshed among servers.
	vxlanSplitHorizonGroup = 1

	// VxlanBVIInterfaceName is the name of the VXLAN BVI interface.
	VxlanBVIInterfaceName = "vxlanBVI"

	// podGwLoopbackInterfaceName is the name of the POD gateway loopback interface.
	podGwLoopbackInterfaceName = "podGwLoop"

	// name of the VXLAN bridge domain
	vxlanBDName = "vxlanBD"
)

// customNetworkInfo holds information about a custom network
type customNetworkInfo struct {
	config          *customnetmodel.CustomNetwork
	localInterfaces []string
}

// prefix for the hardware address of VXLAN interfaces
var vxlanBVIHwAddrPrefix = []byte{0x12, 0x2b}

/********************** Node Connectivity Configuration ***********************/

// fullNodeConnectivityConfig return full configuration used to connect this node with the given other node.
func (n *IPNet) fullNodeConnectivityConfig(node *nodesync.Node) (config controller.KeyValuePairs, err error) {
	config, err = n.initialPartOfNodeConnectivityConfig(node)
	if err != nil {
		return config, err
	}

	additionalConfig, err := n.partialNodeConnectivityConfig(node)
	if err != nil {
		return config, err
	}
	mergeConfiguration(config, additionalConfig)

	return config, nil
}

// initialPartOfNodeConnectivityConfig provides partial configuration for node-to-node connectivity that should be applied/removed
// only in cases of assigning/removing node IP for remote node.
func (n *IPNet) initialPartOfNodeConnectivityConfig(node *nodesync.Node) (config controller.KeyValuePairs, err error) {
	config = make(controller.KeyValuePairs)

	// configuration for VXLAN tunnel
	if n.ContivConf.GetRoutingConfig().NodeToNodeTransport == contivconf.VXLANTransport && len(n.nodeIP) > 0 {
		// VXLAN interface
		var nodeIP net.IP
		if len(node.VppIPAddresses) > 0 {
			nodeIP = node.VppIPAddresses[0].Address
		} else {
			var err error
			nodeIP, err = n.otherNodeIP(node.ID)
			if err != nil {
				n.Log.Error(err)
				return config, err
			}
		}
		key, vxlanIf := n.vxlanIfToOtherNode(node.ID, nodeIP)
		config[key] = vxlanIf

		// ARP entry for the IP address on the opposite side
		vxlanIP, _, err := n.IPAM.VxlanIPAddress(node.ID)
		if err != nil {
			n.Log.Error(err)
			return config, err
		}
		key, vxlanArp := n.vxlanArpEntry(node.ID, vxlanIP)
		config[key] = vxlanArp

		// L2 FIB for the hardware address on the opposite side
		key, vxlanFib := n.vxlanFibEntry(node.ID)
		config[key] = vxlanFib
	}

	return config, nil
}

// nodeHasIPAddress returns true if the given node has at least one VPP and one management IP address assigned.
func nodeHasIPAddress(node *nodesync.Node) bool {
	return node != nil && (len(node.VppIPAddresses) > 0 && len(node.MgmtIPAddresses) > 0)
}

// partialNodeConnectivityConfig returns partial configuration for node-to-node connectivity. This configuration contains
// the full node-to-node connectivity configuration as provided by fullNodeConnectivityConfig(...) except of the configuration
// related exclusively to the remote-node's IP application/removal event.
func (n *IPNet) partialNodeConnectivityConfig(node *nodesync.Node) (config controller.KeyValuePairs, err error) {
	config = make(controller.KeyValuePairs)

	// compute nexthop address for routes to other node
	var nextHop net.IP
	switch n.ContivConf.GetRoutingConfig().NodeToNodeTransport {
	case contivconf.SRv6Transport:
		fallthrough // use NoOverlayTransport for other variables
	case contivconf.NoOverlayTransport:
		// route traffic destined to the other node directly
		if len(node.VppIPAddresses) > 0 {
			nextHop = node.VppIPAddresses[0].Address
		} else {
			var computeErr error
			nextHop, computeErr = n.otherNodeIP(node.ID)
			if computeErr != nil {
				n.Log.Error(computeErr)
				return config, computeErr
			}
		}
	case contivconf.VXLANTransport:
		// route traffic destined to the other node via VXLANs
		vxlanNextHop, _, err := n.IPAM.VxlanIPAddress(node.ID)
		if err != nil {
			n.Log.Error(err)
			return config, err
		}
		nextHop = vxlanNextHop
	}

	// route to pods of the other node
	if !n.ContivConf.GetIPAMConfig().UseExternalIPAM { // skip in case that external IPAM is in use
		podsCfg, err := n.connectivityToOtherNodePods(node.ID, nextHop)
		if err != nil {
			n.Log.Error(err)
			return config, err
		}
		mergeConfiguration(config, podsCfg)
	}

	// route to the host stack of the other node
	hostStackCfg, err := n.connectivityToOtherNodeHostStack(node.ID, nextHop)
	if err != nil {
		n.Log.Error(err)
		return config, err
	}
	mergeConfiguration(config, hostStackCfg)

	// route to management IPs of the other node
	mgmIPConf, err := n.connectivityToOtherNodeManagementIPAddresses(node, nextHop)
	if err != nil {
		n.Log.Error(err)
		return config, err
	}
	mergeConfiguration(config, mgmIPConf)

	return config, nil
}

// externalInterfaceConfig returns configuration of an external interface of the vswitch VPP.
func (n *IPNet) externalInterfaceConfig(extIf *extifmodel.ExternalInterface) (config controller.KeyValuePairs, err error) {
	config = make(controller.KeyValuePairs)
	myNodeName := n.ServiceLabel.GetAgentLabel()

	// TODO: interface in non-default network

	for _, nodeIf := range extIf.Nodes {
		if nodeIf.Node == myNodeName {
			// parse IP address
			var ip contivconf.IPsWithNetworks
			if nodeIf.Ip != "" {
				ipAddr, ipNet, err := net.ParseCIDR(nodeIf.Ip)
				if err != nil {
					n.Log.Warnf("Unable to parse interface %s IP: %v", nodeIf.VppInterfaceName, err)
				} else {
					ip = contivconf.IPsWithNetworks{&contivconf.IPWithNetwork{Address: ipAddr, Network: ipNet}}
				}
			}

			if nodeIf.Vlan == 0 {
				// standard interface config
				key, iface := n.physicalInterface(nodeIf.VppInterfaceName, ip)
				config[key] = iface
			} else {
				// VLAN subinterface config (main interface with no IP + subinterface)
				key, iface := n.physicalInterface(nodeIf.VppInterfaceName, nil)
				config[key] = iface
				key, iface = n.subInterface(nodeIf.VppInterfaceName, nodeIf.Vlan, ip)
				config[key] = iface
			}
		}
	}

	return config, nil
}

/*********************************** DHCP *************************************/

var (
	// variable used only in the context of go routines running handleDHCPNotification
	lastDHCPLease *vpp_interfaces.DHCPLease
)

// handleDHCPNotifications handles DHCP state change notifications
func (n *IPNet) handleDHCPNotification(notif idxmap.NamedMappingGenericEvent) {
	n.Log.Info("DHCP notification received")

	// check for validity of the DHCP event
	if notif.Del {
		lastDHCPLease = nil
		n.Log.Info("Ignoring event of removed DHCP lease")
		return
	}
	if !n.useDHCP {
		n.Log.Info("Ignoring DHCP event, dynamic IP address assignment is disabled")
		return
	}
	if notif.Value == nil {
		n.Log.Warn("DHCP notification metadata is empty")
		return
	}
	dhcpLease, isDHCPLease := notif.Value.(*vpp_interfaces.DHCPLease)
	if !isDHCPLease {
		n.Log.Warn("Received invalid DHCP notification")
		return
	}
	if dhcpLease.InterfaceName != n.ContivConf.GetMainInterfaceName() {
		n.Log.Debugf("DHCP notification for a non-main interface (%s)",
			dhcpLease.InterfaceName)
		return
	}
	if proto.Equal(dhcpLease, lastDHCPLease) {
		// nothing has really changed, ignore
		n.Log.Info("Ignoring DHCP event - this lease was already processed")
		return
	}
	lastDHCPLease = dhcpLease

	// parse DHCP lease fields
	hostAddr, hostNet, defaultGw, err := n.parseDHCPLease(dhcpLease)
	if err != nil {
		return
	}

	// push event into the event loop
	n.EventLoop.PushEvent(&NodeIPv4Change{
		NodeIP:    hostAddr,
		NodeIPNet: hostNet,
		DefaultGw: defaultGw,
	})
	n.Log.Infof("Sent NodeIPv4Change event to the event loop for DHCP lease: %+v", *dhcpLease)
}

// parseDHCPLease parses fields of a DHCP lease.
func (n *IPNet) parseDHCPLease(lease *vpp_interfaces.DHCPLease) (hostAddr net.IP, hostNet *net.IPNet, defaultGw net.IP, err error) {
	// parse IP address of the default gateway
	if lease.RouterIpAddress != "" {
		defaultGw, _, err = net.ParseCIDR(lease.RouterIpAddress)
		if err != nil {
			n.Log.Errorf("Failed to parse DHCP route IP address: %v", err)
			return
		}
	}

	// parse host IP address and network
	if lease.HostIpAddress != "" {
		hostAddr, hostNet, err = net.ParseCIDR(lease.HostIpAddress)
		if err != nil {
			n.Log.Errorf("Failed to parse DHCP host IP address: %v", err)
			return
		}
	}
	return
}

/*********************** Global vswitch configuration *************************/

// enabledIPNeighborScan returns configuration for enabled IP neighbor scanning
// (used to clean up old ARP entries).
func (n *IPNet) enabledIPNeighborScan() (key string, config *vpp_l3.IPScanNeighbor) {
	ipScanConfig := n.ContivConf.GetIPNeighborScanConfig()
	config = &vpp_l3.IPScanNeighbor{
		Mode:           vpp_l3.IPScanNeighbor_IPv4,
		ScanInterval:   uint32(ipScanConfig.IPNeighborScanInterval),
		StaleThreshold: uint32(ipScanConfig.IPNeighborStaleThreshold),
	}
	key = vpp_l3.IPScanNeighborKey()
	return key, config
}

/************************************ NICs ************************************/

// physicalInterface returns configuration for physical interface - either the main interface
// connecting node with the rest of the cluster or an extra physical interface requested
// in the config file.
func (n *IPNet) physicalInterface(name string, ips contivconf.IPsWithNetworks) (key string, config *vpp_interfaces.Interface) {
	ifConfig := n.ContivConf.GetInterfaceConfig()
	iface := &vpp_interfaces.Interface{
		Name:    name,
		Type:    vpp_interfaces.Interface_DPDK,
		Enabled: true,
		Vrf:     n.ContivConf.GetRoutingConfig().MainVRFID,
	}
	for _, ip := range ips {
		iface.IpAddresses = append(iface.IpAddresses, ipNetToString(combineAddrWithNet(ip.Address, ip.Network)))
	}
	if n.ContivConf.UseVmxnet3() {
		iface.Type = vpp_interfaces.Interface_VMXNET3_INTERFACE
		if ifConfig.Vmxnet3RxRingSize != 0 && ifConfig.Vmxnet3TxRingSize != 0 {
			iface.GetVmxNet3().RxqSize = uint32(ifConfig.Vmxnet3RxRingSize)
			iface.GetVmxNet3().TxqSize = uint32(ifConfig.Vmxnet3TxRingSize)
		}
	}
	if interfaceRxModeType(ifConfig.InterfaceRxMode) != vpp_interfaces.Interface_RxMode_DEFAULT {
		iface.RxModes = []*vpp_interfaces.Interface_RxMode{
			{
				DefaultMode: true,
				Mode:        interfaceRxModeType(ifConfig.InterfaceRxMode),
			},
		}
	}
	key = vpp_interfaces.InterfaceKey(name)
	return key, iface
}

// subInterface returns configuration for a VLAN subinterface of an interface.
func (n *IPNet) subInterface(parentIfName string, vlan uint32, ips contivconf.IPsWithNetworks) (key string, config *vpp_interfaces.Interface) {
	iface := &vpp_interfaces.Interface{
		Name:    n.getSubInterfaceName(parentIfName, vlan),
		Type:    vpp_interfaces.Interface_SUB_INTERFACE,
		Enabled: true,
		Vrf:     n.ContivConf.GetRoutingConfig().MainVRFID,
		Link: &vpp_interfaces.Interface_Sub{
			Sub: &vpp_interfaces.SubInterface{
				ParentName: parentIfName,
				SubId:      vlan,
			},
		},
	}
	for _, ip := range ips {
		iface.IpAddresses = append(iface.IpAddresses, ipNetToString(combineAddrWithNet(ip.Address, ip.Network)))
	}
	key = vpp_interfaces.InterfaceKey(iface.Name)
	return key, iface
}

// getSubInterfaceName returns logical name for a VLAN subinterface of an interface.
func (n *IPNet) getSubInterfaceName(parentIfName string, vlan uint32) string {
	return fmt.Sprintf("%s.%d", parentIfName, vlan)
}

// loopbackInterface returns configuration for loopback created when no physical interfaces
// are configured.
func (n *IPNet) loopbackInterface(ips contivconf.IPsWithNetworks) (key string, config *vpp_interfaces.Interface) {
	iface := &vpp_interfaces.Interface{
		Name:    loopbackNICLogicalName,
		Type:    vpp_interfaces.Interface_SOFTWARE_LOOPBACK,
		Enabled: true,
		Vrf:     n.ContivConf.GetRoutingConfig().MainVRFID,
	}
	for _, ip := range ips {
		iface.IpAddresses = append(iface.IpAddresses, ipNetToString(combineAddrWithNet(ip.Address, ip.Network)))
	}
	key = vpp_interfaces.InterfaceKey(loopbackNICLogicalName)
	return key, iface
}

// defaultRoute return configuration for default route connecting the node with the outside world.
func (n *IPNet) defaultRoute(gwIP net.IP, outIfName string) (key string, config *vpp_l3.Route) {
	route := &vpp_l3.Route{
		DstNetwork:        anyNetAddrForAF(gwIP),
		NextHopAddr:       gwIP.String(),
		OutgoingInterface: outIfName,
		VrfId:             n.ContivConf.GetRoutingConfig().MainVRFID,
	}
	key = vpp_l3.RouteKey(route.VrfId, route.DstNetwork, route.NextHopAddr)
	return key, route
}

/************************************ VRFs ************************************/

// vrfMainTables returns main VRF tables (each for each sub-address family (SAFI), e.g. IPv4, IPv6)
func (n *IPNet) vrfMainTables() map[string]*vpp_l3.VrfTable {
	tables := make(map[string]*vpp_l3.VrfTable)
	routingCfg := n.ContivConf.GetRoutingConfig()

	// Note: we are not ignoring setting up vrf table in case of zero vrf id (vrf table is created automatically) to get uniform vrf table labeling in all cases
	n.vrfTable(routingCfg.MainVRFID, vpp_l3.VrfTable_IPV4, "mainVRF", tables) // TODO: Is IPv4 VRF table needed always? Disable it for some configuration combinations (e.g. IPv6 only mode)?
	if n.ContivConf.GetIPAMConfig().UseIPv6 ||
		n.ContivConf.GetRoutingConfig().UseSRv6ForServices ||
		n.ContivConf.GetRoutingConfig().NodeToNodeTransport == contivconf.SRv6Transport {
		n.vrfTable(routingCfg.MainVRFID, vpp_l3.VrfTable_IPV6, "mainVRF", tables)
	}

	return tables
}

// vrfTablesForPods returns VRF tables for networking between pods.
func (n *IPNet) vrfTablesForPods() map[string]*vpp_l3.VrfTable {
	tables := make(map[string]*vpp_l3.VrfTable)
	routingCfg := n.ContivConf.GetRoutingConfig()

	n.vrfTable(routingCfg.PodVRFID, vpp_l3.VrfTable_IPV4, "podVRF", tables) // TODO: Is IPv4 VRF table needed always? Disable it for some configuration combinations (e.g. IPv6 only mode)?
	if n.ContivConf.GetIPAMConfig().UseIPv6 ||
		n.ContivConf.GetRoutingConfig().UseSRv6ForServices ||
		n.ContivConf.GetRoutingConfig().NodeToNodeTransport == contivconf.SRv6Transport {
		n.vrfTable(routingCfg.PodVRFID, vpp_l3.VrfTable_IPV6, "podVRF", tables)
	}

	return tables
}

// vrfTable creates configuration for VRF table and adds it to the tables <tables>
func (n *IPNet) vrfTable(vrfID uint32, protocol vpp_l3.VrfTable_Protocol, label string, tables map[string]*vpp_l3.VrfTable) {
	n.Log.Infof("Creating VRF table configuration: vrfID=%v, protocol=%v, label(without protocol)=%v", vrfID, protocol, label)

	// creating vrf config
	protocolStr := "IPv4"
	if protocol == vpp_l3.VrfTable_IPV6 {
		protocolStr = "IPv6"
	}
	vrf := &vpp_l3.VrfTable{
		Id:       vrfID,
		Protocol: protocol,
		Label:    label + "-" + protocolStr,
	}

	// adding it to tables
	key := vpp_l3.VrfTableKey(vrf.Id, vrf.Protocol)
	tables[key] = vrf
}

// routesPodToMainVRF returns non-drop routes from Pod VRF to Main VRF.
func (n *IPNet) routesPodToMainVRF() map[string]*vpp_l3.Route {
	routes := make(map[string]*vpp_l3.Route)
	routingCfg := n.ContivConf.GetRoutingConfig()

	// by default to go from Pod VRF via Main VRF
	r1 := &vpp_l3.Route{
		Type:        vpp_l3.Route_INTER_VRF,
		DstNetwork:  anyNetAddrForAF(n.IPAM.PodGatewayIP()),
		VrfId:       routingCfg.PodVRFID,
		ViaVrfId:    routingCfg.MainVRFID,
		NextHopAddr: anyAddrForAF(n.IPAM.PodGatewayIP()),
	}
	r1Key := vpp_l3.RouteKey(r1.VrfId, r1.DstNetwork, r1.NextHopAddr)
	routes[r1Key] = r1

	if n.ContivConf.GetRoutingConfig().NodeToNodeTransport == contivconf.VXLANTransport {
		// host network (this node) routed from Pod VRF via Main VRF
		// (only needed for overly mode (VXLAN), to have better prefix match so that the drop route is not in effect)
		r2 := &vpp_l3.Route{
			Type:        vpp_l3.Route_INTER_VRF,
			DstNetwork:  n.IPAM.HostInterconnectSubnetThisNode().String(),
			VrfId:       routingCfg.PodVRFID,
			ViaVrfId:    routingCfg.MainVRFID,
			NextHopAddr: anyAddrForAF(n.IPAM.HostInterconnectSubnetThisNode().IP),
		}
		r2Key := vpp_l3.RouteKey(r2.VrfId, r2.DstNetwork, r2.NextHopAddr)
		routes[r2Key] = r2
	}

	return routes
}

// routesMainToPodVRF returns non-drop routes from Main VRF to Pod VRF.
func (n *IPNet) routesMainToPodVRF() map[string]*vpp_l3.Route {
	routes := make(map[string]*vpp_l3.Route)
	routingCfg := n.ContivConf.GetRoutingConfig()

	if n.ContivConf.GetRoutingConfig().NodeToNodeTransport == contivconf.VXLANTransport {
		// pod subnet (all nodes) routed from Main VRF via Pod VRF (to go via VXLANs)
		r1 := &vpp_l3.Route{
			Type:        vpp_l3.Route_INTER_VRF,
			DstNetwork:  n.IPAM.PodSubnetAllNodes().String(),
			VrfId:       routingCfg.MainVRFID,
			ViaVrfId:    routingCfg.PodVRFID,
			NextHopAddr: anyAddrForAF(n.IPAM.PodSubnetAllNodes().IP),
		}
		r1Key := vpp_l3.RouteKey(r1.VrfId, r1.DstNetwork, r1.NextHopAddr)
		routes[r1Key] = r1

		// host network (all nodes) routed from Main VRF via Pod VRF (to go via VXLANs)
		r2 := &vpp_l3.Route{
			Type:        vpp_l3.Route_INTER_VRF,
			DstNetwork:  n.IPAM.HostInterconnectSubnetAllNodes().String(),
			VrfId:       routingCfg.MainVRFID,
			ViaVrfId:    routingCfg.PodVRFID,
			NextHopAddr: anyAddrForAF(n.IPAM.HostInterconnectSubnetAllNodes().IP),
		}
		r2Key := vpp_l3.RouteKey(r2.VrfId, r2.DstNetwork, r2.NextHopAddr)
		routes[r2Key] = r2
	} else {
		// pod subnet (this node only) routed from Main VRF to Pod VRF
		r1 := &vpp_l3.Route{
			Type:        vpp_l3.Route_INTER_VRF,
			DstNetwork:  n.IPAM.PodSubnetThisNode().String(),
			VrfId:       routingCfg.MainVRFID,
			ViaVrfId:    routingCfg.PodVRFID,
			NextHopAddr: anyAddrForAF(n.IPAM.PodSubnetThisNode().IP),
		}
		r1Key := vpp_l3.RouteKey(r1.VrfId, r1.DstNetwork, r1.NextHopAddr)
		routes[r1Key] = r1
	}

	if n.ContivConf.GetIPAMConfig().UseIPv6 {
		// service subnet routed from Main VRF to Pod VRF
		r1 := &vpp_l3.Route{
			Type:        vpp_l3.Route_INTER_VRF,
			DstNetwork:  n.IPAM.ServiceNetwork().String(),
			VrfId:       routingCfg.MainVRFID,
			ViaVrfId:    routingCfg.PodVRFID,
			NextHopAddr: anyAddrForAF(n.IPAM.ServiceNetwork().IP),
		}
		r1Key := vpp_l3.RouteKey(r1.VrfId, r1.DstNetwork, r1.NextHopAddr)
		routes[r1Key] = r1
	}

	return routes
}

// dropRoutesIntoPodVRF returns drop routes for Pod VRF.
func (n *IPNet) dropRoutesIntoPodVRF() map[string]*vpp_l3.Route {
	routes := make(map[string]*vpp_l3.Route)
	routingCfg := n.ContivConf.GetRoutingConfig()

	if n.ContivConf.GetIPAMConfig().UseIPv6 {
		// drop packets destined to service subnet with no more specific routes
		r1 := n.dropRoute(routingCfg.PodVRFID, n.IPAM.ServiceNetwork())
		r1Key := vpp_l3.RouteKey(r1.VrfId, r1.DstNetwork, r1.NextHopAddr)
		routes[r1Key] = r1
	}

	if n.ContivConf.GetRoutingConfig().NodeToNodeTransport == contivconf.VXLANTransport {
		// drop packets destined to pods no longer deployed
		r1 := n.dropRoute(routingCfg.PodVRFID, n.IPAM.PodSubnetAllNodes())
		r1Key := vpp_l3.RouteKey(r1.VrfId, r1.DstNetwork, r1.NextHopAddr)
		routes[r1Key] = r1

		// drop packets destined to nodes no longer deployed
		r2 := n.dropRoute(routingCfg.PodVRFID, n.IPAM.HostInterconnectSubnetAllNodes())
		r2Key := vpp_l3.RouteKey(r2.VrfId, r2.DstNetwork, r2.NextHopAddr)
		routes[r2Key] = r2
	}

	return routes
}

// dropRoute is a helper method to construct drop route.
func (n *IPNet) dropRoute(vrfID uint32, dstAddr *net.IPNet) *vpp_l3.Route {
	return &vpp_l3.Route{
		Type:        vpp_l3.Route_DROP,
		DstNetwork:  dstAddr.String(),
		VrfId:       vrfID,
		NextHopAddr: anyAddrForAF(dstAddr.IP),
	}
}

// podGwLoopback returns configuration of the loopback interface used in the POD VRF
// to respond on POD gateway IP address.
func (n *IPNet) podGwLoopback() (key string, config *vpp_interfaces.Interface) {
	lo := &vpp_interfaces.Interface{
		Name:        podGwLoopbackInterfaceName,
		Type:        vpp_interfaces.Interface_SOFTWARE_LOOPBACK,
		Enabled:     true,
		IpAddresses: []string{ipNetToString(combineAddrWithNet(n.IPAM.PodGatewayIP(), n.IPAM.PodSubnetThisNode()))},
		Vrf:         n.ContivConf.GetRoutingConfig().PodVRFID,
	}
	key = vpp_interfaces.InterfaceKey(lo.Name)
	return key, lo
}

/************************** Custom Networks **************************/

// customNetworkConfig returns configuration of a custom netwok on the vswitch VPP.
func (n *IPNet) customNetworkConfig(nwConfig *customnetmodel.CustomNetwork, isAdd bool) (config controller.KeyValuePairs, err error) {
	config = make(controller.KeyValuePairs)

	nw := n.customNetworks[nwConfig.Name]
	if nw == nil {
		nw = &customNetworkInfo{
			config: nwConfig,
		}
		n.customNetworks[nwConfig.Name] = nw
	} else {
		nw.config = nwConfig
	}

	if nwConfig.Type == customnetmodel.CustomNetwork_L2 {
		bdKey, bd := n.customNwBridgeDomain(nw)
		config[bdKey] = bd
	}
	// TODO: handle other types of custom networks

	if !isAdd {
		n.customNetworks[nwConfig.Name].config = nil
	}

	return config, nil
}

// customInterfaceNwConfig returns custom network -specific configuration of an interface .
func (n *IPNet) interfaceCustomNwConfig(ifName, customNwName string, isAdd bool) (config controller.KeyValuePairs) {
	config = make(controller.KeyValuePairs)

	// custom network is not known yet create one
	nw := n.customNetworks[customNwName]
	if nw == nil {
		nw = &customNetworkInfo{}
		n.customNetworks[customNwName] = nw
	}

	if isAdd {
		nw.localInterfaces = sliceAppendIfNotExists(nw.localInterfaces, ifName)
	} else {
		nw.localInterfaces = sliceRemove(nw.localInterfaces, ifName)
	}

	if nw.config == nil {
		// details about the network not yet known
		return nil
	}

	if nw.config.Type == customnetmodel.CustomNetwork_L2 {
		// re-render the bridge domain config
		bdKey, bd := n.customNwBridgeDomain(nw)
		config[bdKey] = bd
	}
	// TODO: handle other types of custom networks

	return config
}

// customNwBridgeDomain returns configuration for the bridge domain of a custom network.
func (n *IPNet) customNwBridgeDomain(nw *customNetworkInfo) (key string, config *vpp_l2.BridgeDomain) {
	bd := &vpp_l2.BridgeDomain{
		Name:                nw.config.Name,
		Learn:               true,
		Forward:             true,
		Flood:               true,
		UnknownUnicastFlood: true,
	}
	// local interfaces
	for _, iface := range nw.localInterfaces {
		bd.Interfaces = append(bd.Interfaces, &vpp_l2.BridgeDomain_Interface{
			Name:              iface,
			SplitHorizonGroup: vxlanSplitHorizonGroup,
		})
	}
	// TODO: VXLANs to the other nodes

	key = vpp_l2.BridgeDomainKey(bd.Name)
	return key, bd
}

// isDefaultPodNetwork returns true if provided network name is the default pod network.
func (n *IPNet) isDefaultPodNetwork(nwName string) bool {
	return nwName == defaultNetworkName || nwName == ""
}

// isStubNetwork returns true if provided network name is the "stub" network (not connected anywhere).
func (n *IPNet) isStubNetwork(nwName string) bool {
	return nwName == stubNetworkName
}

// isL2Network returns true if provided network name is a layer 2 (switched) network.
func (n *IPNet) isL2Network(nwName string) bool {
	nw := n.customNetworks[nwName]
	if nw == nil || nw.config == nil {
		return false
	}
	return nw.config.Type == customnetmodel.CustomNetwork_L2
}

// isL3Network returns true if provided network name is a layer 3 (routed) network.
func (n *IPNet) isL3Network(nwName string) bool {
	nw := n.customNetworks[nwName]
	if nw == nil || nw.config == nil {
		return false
	}
	return nw.config.Type == customnetmodel.CustomNetwork_L3
}

/************************** Bridge Domain with VXLANs **************************/

// vxlanBVILoopback returns configuration of the loopback interfaces acting as BVI
// for the bridge domain with VXLAN interfaces.
func (n *IPNet) vxlanBVILoopback() (key string, config *vpp_interfaces.Interface, err error) {
	vxlanIP, vxlanIPNet, err := n.IPAM.VxlanIPAddress(n.NodeSync.GetNodeID())
	if err != nil {
		return "", nil, err
	}
	vxlan := &vpp_interfaces.Interface{
		Name:        VxlanBVIInterfaceName,
		Type:        vpp_interfaces.Interface_SOFTWARE_LOOPBACK,
		Enabled:     true,
		IpAddresses: []string{ipNetToString(combineAddrWithNet(vxlanIP, vxlanIPNet))},
		PhysAddress: hwAddrForNodeInterface(n.NodeSync.GetNodeID(), vxlanBVIHwAddrPrefix),
		Vrf:         n.ContivConf.GetRoutingConfig().PodVRFID,
	}
	key = vpp_interfaces.InterfaceKey(vxlan.Name)
	return key, vxlan, nil
}

// vxlanBridgeDomain returns configuration for the bridge domain with VXLAN interfaces.
func (n *IPNet) vxlanBridgeDomain() (key string, config *vpp_l2.BridgeDomain) {
	bd := &vpp_l2.BridgeDomain{
		Name:                vxlanBDName,
		Learn:               false,
		Forward:             true,
		Flood:               false,
		UnknownUnicastFlood: false,
		Interfaces: []*vpp_l2.BridgeDomain_Interface{
			{
				Name:                    VxlanBVIInterfaceName,
				BridgedVirtualInterface: true,
				SplitHorizonGroup:       vxlanSplitHorizonGroup,
			},
		},
	}
	if len(n.nodeIP) > 0 {
		for _, node := range n.NodeSync.GetAllNodes() {
			if node.Name == n.ServiceLabel.GetAgentLabel() {
				// skip this node
				continue
			}
			if !nodeHasIPAddress(node) {
				// skip node without IP address
			}
			bd.Interfaces = append(bd.Interfaces, &vpp_l2.BridgeDomain_Interface{
				Name:              n.nameForVxlanToOtherNode(node.ID),
				SplitHorizonGroup: vxlanSplitHorizonGroup,
			})
		}
	}
	key = vpp_l2.BridgeDomainKey(bd.Name)
	return key, bd
}

// nameForVxlanToOtherNode returns logical name to use for VXLAN interface
// connecting this node with the given other node.
func (n *IPNet) nameForVxlanToOtherNode(otherNodeID uint32) string {
	return fmt.Sprintf("vxlan%d", otherNodeID)
}

// vxlanIfToOtherNode returns configuration for VXLAN interface connecting this node
// with the given other node.
func (n *IPNet) vxlanIfToOtherNode(otherNodeID uint32, otherNodeIP net.IP) (key string, config *vpp_interfaces.Interface) {
	vxlan := &vpp_interfaces.Interface{
		Name: n.nameForVxlanToOtherNode(otherNodeID),
		Type: vpp_interfaces.Interface_VXLAN_TUNNEL,
		Link: &vpp_interfaces.Interface_Vxlan{
			Vxlan: &vpp_interfaces.VxlanLink{
				SrcAddress: n.nodeIP.String(),
				DstAddress: otherNodeIP.String(),
				Vni:        vxlanVNI,
			},
		},
		Enabled: true,
		Vrf:     n.ContivConf.GetRoutingConfig().MainVRFID,
	}
	key = vpp_interfaces.InterfaceKey(vxlan.Name)
	return key, vxlan
}

// vxlanArpEntry returns configuration for ARP entry resolving hardware address
// of the VXLAN BVI interface of another node.
func (n *IPNet) vxlanArpEntry(otherNodeID uint32, vxlanIP net.IP) (key string, config *vpp_l3.ARPEntry) {
	arp := &vpp_l3.ARPEntry{
		Interface:   VxlanBVIInterfaceName,
		IpAddress:   vxlanIP.String(),
		PhysAddress: hwAddrForNodeInterface(otherNodeID, vxlanBVIHwAddrPrefix),
		Static:      true,
	}
	key = vpp_l3.ArpEntryKey(arp.Interface, arp.IpAddress)
	return key, arp
}

// vxlanFibEntry returns configuration for L2 FIB used inside the bridge domain with VXLANs
// to route traffic destinated to the given other node through the right VXLAN interface.
func (n *IPNet) vxlanFibEntry(otherNodeID uint32) (key string, config *vpp_l2.FIBEntry) {
	fib := &vpp_l2.FIBEntry{
		BridgeDomain:            vxlanBDName,
		PhysAddress:             hwAddrForNodeInterface(otherNodeID, vxlanBVIHwAddrPrefix),
		OutgoingInterface:       n.nameForVxlanToOtherNode(otherNodeID),
		StaticConfig:            true,
		BridgedVirtualInterface: false,
		Action:                  vpp_l2.FIBEntry_FORWARD,
	}
	key = vpp_l2.FIBKey(fib.BridgeDomain, fib.PhysAddress)
	return key, fib
}

// otherNodeIP calculates the (statically selected) IP address of the given other node
func (n *IPNet) otherNodeIP(otherNodeID uint32) (net.IP, error) {
	nodeIP, _, err := n.IPAM.NodeIPAddress(otherNodeID)
	if err != nil {
		err := fmt.Errorf("Failed to get Node IP address for node ID %v, error: %v ",
			otherNodeID, err)
		n.Log.Error(err)
		return nodeIP, err
	}
	return nodeIP, nil
}

// srv6NodeToNodeSegmentIngress creates configuration that routes SRv6 packet based on IPv6 routing to correct node.
// In compare to srv6NodeToNodeTunnelIngress, no encapsulation/decapsulation of SRv6 is done in node-to-node communication. This
// configuration is used when node-to-node communication using SRv6 is part of longer SRv6 path (i.e k8s services that extend
// the path to the service backend pods)
func (n *IPNet) srv6NodeToNodeSegmentIngress(otherNodeID uint32, nextHopIP net.IP) (config controller.KeyValuePairs, err error) {
	// getting info / preparing values
	config = make(controller.KeyValuePairs, 0)
	otherNodeIP, _, err := n.IPAM.NodeIPAddress(otherNodeID)
	if err != nil {
		return config, fmt.Errorf("unable to generate node IP address due to: %v", err)
	}
	sid := n.IPAM.SidForServiceNodeLocalsid(otherNodeIP)

	// create route for srv6-encapsulated packet to correct node
	_, ipNet, err := net.ParseCIDR(sid.To16().String() + "/128")
	if err != nil {
		return config, fmt.Errorf("unable to convert SID into IPv6 destination network: %v", err)
	}
	key, route := n.routeToOtherNodeNetworks(ipNet, nextHopIP)
	if err != nil {
		n.Log.Error(err)
		return config, fmt.Errorf("unable create IPv6 route for SRv6 sid for k8s node: %v", err)
	}
	config[key] = route

	return config, nil

}

// srv6NodeToNodeDX6PodTunnelIngress creates configuration for ingress part of SRv6 node-to-node tunnel leading
// directly to remote pod (DX6 end function). It is expected that given pod has assigned IP address.
func (n *IPNet) srv6NodeToNodeDX6PodTunnelIngress(pod *podmodel.Pod) (config controller.KeyValuePairs, err error) {
	// retrieve all data
	podIP := net.ParseIP(pod.IpAddress)
	if podIP == nil { // can't create sids for SRv6 localsid/policy segment list
		return config, errors.Errorf("ignoring srv6 pod-to-pod tunnel creation due to not assigned IP(or unable to parse it from string %v) "+
			"to destination pod (pod id %+v)", pod.IpAddress, podmodel.GetID(pod))
	}
	podSteeringNetwork, err := addFullPrefixToIP(podIP)
	if err != nil {
		return config, errors.Wrapf(err, "srv6 node-to-node tunnel (using DX6 connecting to pod with ID %v) can't be created "+
			"due to error from computing steering network for pod IP address %v", podmodel.GetID(pod), podIP)
	}
	if !n.IPAM.PodSubnetAllNodes().Contains(podIP) {
		n.Log.Warnf("excluding pod %v from creating srv6 DX6 node-to-node tunnel for it because its IP address(%v) seems not to be from Pod "+
			"subnet. It is probably system pod with other IP address range ", podmodel.GetID(pod), podIP)
		return make(controller.KeyValuePairs, 0), nil
	}
	nodeID, err := n.IPAM.NodeIDFromPodIP(podIP)
	if err != nil {
		return config, errors.Wrapf(err, "srv6 node-to-node tunnel (using DX6 connecting to pod with ID %v) can't be created "+
			"due to error from computing node id from pod IP address %v", podmodel.GetID(pod), podIP)
	}
	nodeIP, _, err := n.IPAM.NodeIPAddress(nodeID)
	if err != nil {
		return config, errors.Wrapf(err, "srv6 node-to-node tunnel (using DX6 connecting to pod with ID %v) can't be created "+
			"due to error from computing node IP address from node ID %+v", podmodel.GetID(pod), nodeID)
	}
	bsid := n.IPAM.BsidForNodeToNodePodPolicy(podIP) // this can be the same value one many nodes for the same target other node because it is not part of path
	sid := n.IPAM.SidForNodeToNodePodLocalsid(podIP)

	// create tunnel
	return n.srv6NodeToNodeTunnelIngress(nodeIP, podSteeringNetwork, bsid, sid, "podCrossconnection")
}

// srv6NodeToNodePodTunnelIngress creates start node configuration for srv6 tunnel between nodes leading to pod VRF table
// lookup on the other side(SRv6 path steers and encapsulates traffic on start node side and decapsulates on end node side)
func (n *IPNet) srv6NodeToNodePodTunnelIngress(otherNodeID uint32, otherNodeIP net.IP, nextHopIP net.IP, podNetwork *net.IPNet) (config controller.KeyValuePairs, err error) {
	bsid := n.IPAM.BsidForNodeToNodePodPolicy(otherNodeIP) // this can be the same value one many nodes for the same target other node because it is not part of path
	sid := n.IPAM.SidForNodeToNodePodLocalsid(otherNodeIP)
	return n.srv6NodeToNodeTunnelIngress(nextHopIP, podNetwork, bsid, sid, "lookupInPodVRF")
}

// srv6NodeToNodePodTunnelIngress creates start node configuration for srv6 tunnel between nodes leading to main VRF table
// lookup(for host destination) on the other side(SRv6 path steers and encapsulates traffic on start node side and
// decapsulates on end node side)
func (n *IPNet) srv6NodeToNodeHostTunnelIngress(otherNodeID uint32, otherNodeIP net.IP, nextHopIP net.IP) (config controller.KeyValuePairs, err error) {
	hostNetwork, err := n.IPAM.HostInterconnectSubnetOtherNode(otherNodeID)
	if err != nil {
		return config, fmt.Errorf("Failed to compute host network for node ID %v, error: %v ", otherNodeID, err)
	}
	bsid := n.IPAM.BsidForNodeToNodeHostPolicy(otherNodeIP) // this can be the same value one many nodes for the same target other node because it is not part of path
	sid := n.IPAM.SidForNodeToNodeHostLocalsid(otherNodeIP)
	return n.srv6NodeToNodeTunnelIngress(nextHopIP, hostNetwork, bsid, sid, "lookupInMainVRF")
}

func (n *IPNet) srv6NodeToNodeTunnelIngress(nextHopIP net.IP, networkToSteer *net.IPNet, bsid net.IP, sid net.IP, nameSuffix string) (config controller.KeyValuePairs, err error) {
	// getting info / preparing values
	config = make(controller.KeyValuePairs, 0)

	// creating steering to steer all packets for pods of the other node
	steering := n.srv6NodeToNodeSteeringConfig(networkToSteer, bsid, nameSuffix)
	config[models.Key(steering)] = steering

	// create Srv6 policy to get to other node
	policy := &vpp_srv6.Policy{
		Bsid:             bsid.String(),
		SprayBehaviour:   false,
		SrhEncapsulation: true,
		SegmentLists: []*vpp_srv6.Policy_SegmentList{
			{
				Weight:   1,
				Segments: []string{sid.String()},
			},
		},
	}
	config[models.Key(policy)] = policy

	// create route for srv6-encapsulated packet to correct node
	_, ipNet, err := net.ParseCIDR(sid.To16().String() + "/128")
	if err != nil {
		return config, fmt.Errorf("unable to convert SID into IPv6 destination network: %v", err)
	}
	key, route := n.routeToOtherNodeNetworks(ipNet, nextHopIP)
	if err != nil {
		n.Log.Error(err)
		return config, fmt.Errorf("unable create IPv6 route for SRv6 sid for k8s node: %v", err)
	}
	config[key] = route

	return config, nil
}

// srv6NodeToNodeSteeringConfig returns configuration of SRv6 steering used to steer traffic into SRv6 node-to-node tunnel
func (n *IPNet) srv6NodeToNodeSteeringConfig(networkToSteer *net.IPNet, bsid net.IP, nameSuffix string) *vpp_srv6.Steering {
	steering := &vpp_srv6.Steering{
		Name: fmt.Sprintf("forNodeToNodeTunneling-usingPolicyWithBSID-%v-and-%v", bsid.String(), nameSuffix),
		Traffic: &vpp_srv6.Steering_L3Traffic_{
			L3Traffic: &vpp_srv6.Steering_L3Traffic{
				PrefixAddress:     networkToSteer.String(),
				InstallationVrfId: n.ContivConf.GetRoutingConfig().MainVRFID,
			},
		},
		PolicyRef: &vpp_srv6.Steering_PolicyBsid{
			PolicyBsid: bsid.String(),
		},
	}
	return steering
}

// srv6DX6PodTunnelEgress creates configuration for egress part of SRv6 node-to-node tunnel leading
// directly to remote pod (DX6 end function)
func (n *IPNet) srv6DX6PodTunnelEgress(sid net.IP, outgoingInterface string, nextHop net.IP) (key string, config *vpp_srv6.LocalSID, err error) {
	if !n.ContivConf.GetIPAMConfig().UseIPv6 {
		return "", nil, errors.New("supporting only full IPv6 environment from node-to-node SRv6 tunnel ending with DX6 connecting to pod")
	}
	localSID := &vpp_srv6.LocalSID{
		Sid:               sid.String(),
		InstallationVrfId: n.ContivConf.GetRoutingConfig().MainVRFID,
		EndFunction: &vpp_srv6.LocalSID_EndFunction_DX6{EndFunction_DX6: &vpp_srv6.LocalSID_EndDX6{
			OutgoingInterface: outgoingInterface,
			NextHop:           nextHop.String(),
		}},
	}
	return models.Key(localSID), localSID, nil
}

// srv6PodTunnelEgress creates LocalSID for receiving node-to-node communication encapsulated in SRv6. This node is
// the receiving end that used this localSID to decapsulate the SRv6 traffic and forward it by pod VRF ipv6/ipv4 table lookup.
func (n *IPNet) srv6PodTunnelEgress(sid net.IP) (key string, config *vpp_srv6.LocalSID) {
	return n.srv6TunnelEgress(sid, n.ContivConf.GetRoutingConfig().PodVRFID)
}

// srv6PodTunnelEgress creates LocalSID for receiving node-to-node communication encapsulated in SRv6. This node is
// the receiving end that used this localSID to decapsulate the SRv6 traffic and forward it by main VRF ipv6/ipv4 table lookup (host destination).
func (n *IPNet) srv6HostTunnelEgress(sid net.IP) (key string, config *vpp_srv6.LocalSID) {
	return n.srv6TunnelEgress(sid, n.ContivConf.GetRoutingConfig().MainVRFID)
}

func (n *IPNet) srv6TunnelEgress(sid net.IP, lookupVrfID uint32) (key string, config *vpp_srv6.LocalSID) {
	localSID := &vpp_srv6.LocalSID{
		Sid:               sid.String(),
		InstallationVrfId: n.ContivConf.GetRoutingConfig().MainVRFID,
	}
	if n.ContivConf.GetIPAMConfig().UseIPv6 {
		localSID.EndFunction = &vpp_srv6.LocalSID_EndFunction_DT6{EndFunction_DT6: &vpp_srv6.LocalSID_EndDT6{
			VrfId: lookupVrfID,
		}}
	} else {
		localSID.EndFunction = &vpp_srv6.LocalSID_EndFunction_DT4{EndFunction_DT4: &vpp_srv6.LocalSID_EndDT4{
			VrfId: lookupVrfID,
		}}
	}
	return models.Key(localSID), localSID
}

// srv6NodeToNodeSegmentEgress creates LocalSID for receiving node-to-node communication encapsulated in SRv6. This node is
// the receiving end that used this localSID just to end current segment of srv6 routing and continue with routing using
// next srv6 segment.
func (n *IPNet) srv6NodeToNodeSegmentEgress(sid net.IP) (key string, config *vpp_srv6.LocalSID) {
	localSID := &vpp_srv6.LocalSID{
		Sid:               sid.String(),
		InstallationVrfId: n.ContivConf.GetRoutingConfig().MainVRFID,
		EndFunction:       &vpp_srv6.LocalSID_BaseEndFunction{BaseEndFunction: &vpp_srv6.LocalSID_End{}},
	}
	return models.Key(localSID), localSID
}

// connectivityToOtherNodePods returns configuration that will route traffic to pods of another node.
func (n *IPNet) connectivityToOtherNodePods(otherNodeID uint32, nextHopIP net.IP) (config controller.KeyValuePairs, err error) {
	config = make(controller.KeyValuePairs, 0)
	podNetwork, err := n.IPAM.PodSubnetOtherNode(otherNodeID)
	if err != nil {
		return config, fmt.Errorf("Failed to compute pod network for node ID %v, error: %v ", otherNodeID, err)
	}

	switch n.ContivConf.GetRoutingConfig().NodeToNodeTransport {
	case contivconf.SRv6Transport:
		// get other node IP
		otherNodeIP, computeErr := n.otherNodeIP(otherNodeID)
		if computeErr != nil {
			n.Log.Error(computeErr)
			return config, computeErr
		}

		// get pod tunnel config
		if !n.ContivConf.GetRoutingConfig().UseDX6ForSrv6NodetoNodeTransport { // pod tunnel uses DT6 -> can be created just on node create/update event, because further packet routing to pod is handled by routing table on other node
			podTunnelConfig, err := n.srv6NodeToNodePodTunnelIngress(otherNodeID, otherNodeIP, nextHopIP, podNetwork)
			if err != nil {
				return config, fmt.Errorf("can't create configuration for node-to-node SRv6 tunnel for Pod traffic due to: %v", err)
			}
			n.mergeConfiguration(config, podTunnelConfig)
		}
<<<<<<< HEAD
		mergeConfiguration(config, podTunnelConfig)
=======
>>>>>>> 63288f88

		// get config of tunnel ending with intermediate(not the last one in segment list) segment
		segmentConfig, err := n.srv6NodeToNodeSegmentIngress(otherNodeID, nextHopIP)
		if err != nil {
			return config, fmt.Errorf("can't create configuration for node passing SRv6 path due to: %v", err)
		}
		mergeConfiguration(config, segmentConfig)
	case contivconf.NoOverlayTransport:
		fallthrough // the same as for VXLANTransport
	case contivconf.VXLANTransport:
		key, route := n.routeToOtherNodeNetworks(podNetwork, nextHopIP)
		config[key] = route
	}

	return config, nil
}

// connectivityToOtherNodeHostStack returns configuration that will route traffic to the host stack of another node.
func (n *IPNet) connectivityToOtherNodeHostStack(otherNodeID uint32, nextHopIP net.IP) (config controller.KeyValuePairs, err error) {
	config = make(controller.KeyValuePairs, 0)
	switch n.ContivConf.GetRoutingConfig().NodeToNodeTransport {
	case contivconf.SRv6Transport:
		// get other node IP
		otherNodeIP, computeErr := n.otherNodeIP(otherNodeID)
		if computeErr != nil {
			n.Log.Error(computeErr)
			return config, computeErr
		}

		// get host tunnel config
		hostTunnelConfig, err := n.srv6NodeToNodeHostTunnelIngress(otherNodeID, otherNodeIP, nextHopIP)
		if err != nil {
			return config, fmt.Errorf("can't create configuration for node-to-node SRv6 tunnel for Host traffic due to: %v", err)
		}
		mergeConfiguration(config, hostTunnelConfig)
	case contivconf.NoOverlayTransport:
		fallthrough // the same as for VXLANTransport
	case contivconf.VXLANTransport:
		hostNetwork, err := n.IPAM.HostInterconnectSubnetOtherNode(otherNodeID)
		if err != nil {
			return nil, fmt.Errorf("Can't compute vswitch network for host ID %v, error: %v ", otherNodeID, err)
		}
		key, route := n.routeToOtherNodeNetworks(hostNetwork, nextHopIP)
		config[key] = route
	}
	return config, nil
}

// routeToOtherNodeNetworks is a helper function to build route for traffic destined to another node.
func (n *IPNet) routeToOtherNodeNetworks(destNetwork *net.IPNet, nextHopIP net.IP) (key string, config *vpp_l3.Route) {
	route := &vpp_l3.Route{
		DstNetwork:  destNetwork.String(),
		NextHopAddr: nextHopIP.String(),
	}
	switch n.ContivConf.GetRoutingConfig().NodeToNodeTransport {
	case contivconf.NoOverlayTransport:
		route.VrfId = n.ContivConf.GetRoutingConfig().MainVRFID
	case contivconf.SRv6Transport:
		route.VrfId = n.ContivConf.GetRoutingConfig().MainVRFID
	case contivconf.VXLANTransport:
		route.OutgoingInterface = VxlanBVIInterfaceName
		route.VrfId = n.ContivConf.GetRoutingConfig().PodVRFID
	}
	key = vpp_l3.RouteKey(route.VrfId, route.DstNetwork, route.NextHopAddr)
	return key, route
}

// connectivityToOtherNodeManagementIPAddresses returns configuration that will route traffic to the management ip addresses of another node.
func (n *IPNet) connectivityToOtherNodeManagementIPAddresses(node *nodesync.Node, nextHop net.IP) (config controller.KeyValuePairs, err error) {
	config = make(controller.KeyValuePairs, 0)
	for _, mgmtIP := range node.MgmtIPAddresses {
		switch n.ContivConf.GetRoutingConfig().NodeToNodeTransport {
		case contivconf.SRv6Transport:
			// get other node IP
			otherNodeIP, computeErr := n.otherNodeIP(node.ID)
			if computeErr != nil {
				n.Log.Error(computeErr)
				return config, computeErr
			}

			// get tunnel config for management traffic
			_, ipNet, err := net.ParseCIDR(mgmtIP.String() + fullPrefixForAF(mgmtIP))
			if err != nil {
				return config, fmt.Errorf("unable to convert management IP %v into IPv6 destination network: %v", mgmtIP, err)
			}
			bsid := n.IPAM.BsidForNodeToNodeHostPolicy(otherNodeIP) // reusing srv6 node-to-node tunnel meant for communication with other node's host stack (it ends with DT6/DT4 looking into main vrf)
			steering := n.srv6NodeToNodeSteeringConfig(ipNet, bsid, "managementIP-"+mgmtIP.String())
			config[models.Key(steering)] = steering
		case contivconf.NoOverlayTransport:
			// route management IP address towards the destination node
			key, mgmtRoute1 := n.routeToOtherNodeManagementIP(mgmtIP, nextHop, n.ContivConf.GetRoutingConfig().MainVRFID, "")
			if mgmtRoute1 != nil {
				config[key] = mgmtRoute1
			}
		case contivconf.VXLANTransport:
			// route management IP address towards the destination node
			key, mgmtRoute1 := n.routeToOtherNodeManagementIP(mgmtIP, nextHop, n.ContivConf.GetRoutingConfig().PodVRFID, VxlanBVIInterfaceName)
			if mgmtRoute1 != nil {
				config[key] = mgmtRoute1
			}

			// inter-VRF route for the management IP address
			if !n.ContivConf.InSTNMode() {
				key, mgmtRoute2 := n.routeToOtherNodeManagementIPViaPodVRF(mgmtIP)
				config[key] = mgmtRoute2
			}
		}
	}
	return config, nil
}

// routeToOtherNodeManagementIP returns configuration for route applied to traffic destined
// to a management IP of another node.
func (n *IPNet) routeToOtherNodeManagementIP(managementIP, nextHopIP net.IP, vrfID uint32, outgoingInterface string) (key string, config *vpp_l3.Route) {
	if managementIP.Equal(nextHopIP) {
		return "", nil
	}
	route := &vpp_l3.Route{
		DstNetwork:        managementIP.String() + hostPrefixForAF(managementIP),
		NextHopAddr:       nextHopIP.String(),
		VrfId:             vrfID,
		OutgoingInterface: outgoingInterface,
	}
	key = vpp_l3.RouteKey(route.VrfId, route.DstNetwork, route.NextHopAddr)
	return key, route
}

// routeToOtherNodeManagementIPViaPodVRF returns configuration for route used
// in Main VRF to direct traffic destined to management IP of another node
// to go via Pod VRF (and then further via VXLANs).
func (n *IPNet) routeToOtherNodeManagementIPViaPodVRF(managementIP net.IP) (key string, config *vpp_l3.Route) {
	route := &vpp_l3.Route{
		Type:        vpp_l3.Route_INTER_VRF,
		DstNetwork:  managementIP.String() + hostPrefixForAF(managementIP),
		VrfId:       n.ContivConf.GetRoutingConfig().MainVRFID,
		ViaVrfId:    n.ContivConf.GetRoutingConfig().PodVRFID,
		NextHopAddr: anyAddrForAF(managementIP),
	}
	key = vpp_l3.RouteKey(route.VrfId, route.DstNetwork, route.NextHopAddr)
	return key, route
}<|MERGE_RESOLUTION|>--- conflicted
+++ resolved
@@ -1060,12 +1060,8 @@
 			if err != nil {
 				return config, fmt.Errorf("can't create configuration for node-to-node SRv6 tunnel for Pod traffic due to: %v", err)
 			}
-			n.mergeConfiguration(config, podTunnelConfig)
-		}
-<<<<<<< HEAD
-		mergeConfiguration(config, podTunnelConfig)
-=======
->>>>>>> 63288f88
+			mergeConfiguration(config, podTunnelConfig)
+		}
 
 		// get config of tunnel ending with intermediate(not the last one in segment list) segment
 		segmentConfig, err := n.srv6NodeToNodeSegmentIngress(otherNodeID, nextHopIP)
