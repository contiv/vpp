//  Copyright (c) 2019 Cisco and/or its affiliates.
//
//  Licensed under the Apache License, Version 2.0 (the "License");
//  you may not use this file except in compliance with the License.
//  You may obtain a copy of the License at:
//
//      http://www.apache.org/licenses/LICENSE-2.0
//
//  Unless required by applicable law or agreed to in writing, software
//  distributed under the License is distributed on an "AS IS" BASIS,
//  WITHOUT WARRANTIES OR CONDITIONS OF ANY KIND, either express or implied.
//  See the License for the specific language governing permissions and
//  limitations under the License.

package vpp1904

import (
	"bytes"
	"encoding/hex"
	"fmt"
	"net"
	"strings"

	interfaces "github.com/ligato/vpp-agent/api/models/vpp/interfaces"
	vpp_ipsec "github.com/ligato/vpp-agent/api/models/vpp/ipsec"
	"github.com/ligato/vpp-agent/plugins/vpp/binapi/vpp1904/bond"
	"github.com/ligato/vpp-agent/plugins/vpp/binapi/vpp1904/dhcp"
	"github.com/ligato/vpp-agent/plugins/vpp/binapi/vpp1904/gre"
	binapi_interface "github.com/ligato/vpp-agent/plugins/vpp/binapi/vpp1904/interfaces"
	"github.com/ligato/vpp-agent/plugins/vpp/binapi/vpp1904/ip"
	"github.com/ligato/vpp-agent/plugins/vpp/binapi/vpp1904/ipsec"
	"github.com/ligato/vpp-agent/plugins/vpp/binapi/vpp1904/memif"
	"github.com/ligato/vpp-agent/plugins/vpp/binapi/vpp1904/tapv2"
	"github.com/ligato/vpp-agent/plugins/vpp/binapi/vpp1904/vmxnet3"
	"github.com/ligato/vpp-agent/plugins/vpp/binapi/vpp1904/vxlan"
	"github.com/ligato/vpp-agent/plugins/vpp/binapi/vpp1904/vxlan_gpe"
	"github.com/ligato/vpp-agent/plugins/vpp/ifplugin/vppcalls"
)

// Default VPP MTU value
const defaultVPPMtu = 9216

func getMtu(vppMtu uint16) uint32 {
	// If default VPP MTU value is set, return 0 (it means MTU was not set in the NB config)
	if vppMtu == defaultVPPMtu {
		return 0
	}
	return uint32(vppMtu)
}

// DumpInterfacesByType implements interface handler.
func (h *InterfaceVppHandler) DumpInterfacesByType(reqType interfaces.Interface_Type) (map[uint32]*vppcalls.InterfaceDetails, error) {
	// Dump all
	ifs, err := h.DumpInterfaces()
	if err != nil {
		return nil, err
	}
	// Filter by type
	for ifIdx, ifData := range ifs {
		if ifData.Interface.Type != reqType {
			delete(ifs, ifIdx)
		}
	}

	return ifs, nil
}

func (h *InterfaceVppHandler) dumpInterfaces() (map[uint32]*vppcalls.InterfaceDetails, error) {
	// map for the resulting interfaces
	ifs := make(map[uint32]*vppcalls.InterfaceDetails)

	// First, dump all interfaces to create initial data.
	reqCtx := h.callsChannel.SendMultiRequest(&binapi_interface.SwInterfaceDump{})
	for {
		ifDetails := &binapi_interface.SwInterfaceDetails{}
		stop, err := reqCtx.ReceiveReply(ifDetails)
		if stop {
			break // Break from the loop.
		}
		if err != nil {
			return nil, fmt.Errorf("failed to dump interface: %v", err)
		}

		ifaceName := cleanString(ifDetails.InterfaceName)
		l2addr := net.HardwareAddr(ifDetails.L2Address[:ifDetails.L2AddressLength])

		details := &vppcalls.InterfaceDetails{
			Interface: &interfaces.Interface{
				Name:        cleanString(ifDetails.Tag),
				Type:        guessInterfaceType(ifaceName), // the type may be amended later by further dumps
				Enabled:     ifDetails.AdminUpDown > 0,
				PhysAddress: net.HardwareAddr(ifDetails.L2Address[:ifDetails.L2AddressLength]).String(),
				Mtu:         getMtu(ifDetails.LinkMtu),
			},
			Meta: &vppcalls.InterfaceMeta{
				SwIfIndex:      ifDetails.SwIfIndex,
				SupSwIfIndex:   ifDetails.SupSwIfIndex,
				L2Address:      l2addr,
				InternalName:   ifaceName,
				IsAdminStateUp: uintToBool(ifDetails.AdminUpDown),
				IsLinkStateUp:  uintToBool(ifDetails.LinkUpDown),
				LinkDuplex:     uint32(ifDetails.LinkDuplex),
				LinkMTU:        ifDetails.LinkMtu,
				MTU:            ifDetails.Mtu,
				LinkSpeed:      ifDetails.LinkSpeed,
				SubID:          ifDetails.SubID,
				Tag:            cleanString(ifDetails.Tag),
			},
		}

		// sub interface
		if ifDetails.SupSwIfIndex != ifDetails.SwIfIndex {
			details.Interface.Type = interfaces.Interface_SUB_INTERFACE
			details.Interface.Link = &interfaces.Interface_Sub{
				Sub: &interfaces.SubInterface{
					ParentName:  ifs[ifDetails.SupSwIfIndex].Interface.Name,
					SubId:       ifDetails.SubID,
					TagRwOption: getTagRwOption(ifDetails.VtrOp),
					PushDot1Q:   uintToBool(uint8(ifDetails.VtrPushDot1q)),
					Tag1:        ifDetails.VtrTag1,
					Tag2:        ifDetails.VtrTag2,
				},
			}
		}
		// Fill name for physical interfaces (they are mostly without tag)
		switch details.Interface.Type {
		case interfaces.Interface_DPDK:
			details.Interface.Name = ifaceName
		case interfaces.Interface_AF_PACKET:
			details.Interface.Link = &interfaces.Interface_Afpacket{
				Afpacket: &interfaces.AfpacketLink{
					HostIfName: strings.TrimPrefix(ifaceName, "host-"),
				},
			}
		}
		ifs[ifDetails.SwIfIndex] = details
	}

	return ifs, nil
}

// DumpInterfaces implements interface handler.
func (h *InterfaceVppHandler) DumpInterfaces() (map[uint32]*vppcalls.InterfaceDetails, error) {
	ifs, err := h.dumpInterfaces()
	if err != nil {
		return nil, err
	}

	// Get DHCP clients
	dhcpClients, err := h.DumpDhcpClients()
	if err != nil {
		return nil, fmt.Errorf("failed to dump interface DHCP clients: %v", err)
	}

	// Get IP addresses before VRF
	err = h.dumpIPAddressDetails(ifs, false, dhcpClients)
	if err != nil {
		return nil, err
	}
	err = h.dumpIPAddressDetails(ifs, true, dhcpClients)
	if err != nil {
		return nil, err
	}

	// Get unnumbered interfaces
	unnumbered, err := h.dumpUnnumberedDetails()
	if err != nil {
		return nil, fmt.Errorf("failed to dump unnumbered interfaces: %v", err)
	}

	// dump VXLAN details before VRFs (used by isIpv6Interface)
	err = h.dumpVxlanDetails(ifs)
	if err != nil {
		return nil, err
	}
	err = h.dumpVxLanGpeDetails(ifs)
	if err != nil {
		return nil, err
	}

	// Get interface VRF for every IP family, fill DHCP if set and resolve unnumbered interface setup
	for _, ifData := range ifs {
		// VRF is stored in metadata for both, IPv4 and IPv6. If the interface is an IPv6 interface (it contains at least
		// one IPv6 address), appropriate VRF is stored also in modelled data
		ipv4Vrf, err := h.GetInterfaceVrf(ifData.Meta.SwIfIndex)
		if err != nil {
			return nil, fmt.Errorf("interface dump: failed to get IPv4 VRF from interface %d: %v",
				ifData.Meta.SwIfIndex, err)
		}
		ifData.Meta.VrfIPv4 = ipv4Vrf
		ipv6Vrf, err := h.GetInterfaceVrfIPv6(ifData.Meta.SwIfIndex)
		if err != nil {
			return nil, fmt.Errorf("interface dump: failed to get IPv6 VRF from interface %d: %v",
				ifData.Meta.SwIfIndex, err)
		}
		ifData.Meta.VrfIPv6 = ipv6Vrf
		if isIPv6If, err := isIpv6Interface(ifData.Interface); err != nil {
			return ifs, err
		} else if isIPv6If {
			ifData.Interface.Vrf = ipv6Vrf
		} else {
			ifData.Interface.Vrf = ipv4Vrf
		}

		// DHCP
		dhcpData, ok := dhcpClients[ifData.Meta.SwIfIndex]
		if ok {
			ifData.Interface.SetDhcpClient = true
			ifData.Meta.Dhcp = dhcpData
		}
		// Unnumbered
		ifWithIPIdx, ok := unnumbered[ifData.Meta.SwIfIndex]
		if ok {
			// Find unnumbered interface
			var ifWithIPName string
			ifWithIP, ok := ifs[ifWithIPIdx]
			if ok {
				ifWithIPName = ifWithIP.Interface.Name
			} else {
				h.log.Debugf("cannot find name of the ip-interface for unnumbered %s", ifData.Interface.Name)
				ifWithIPName = "<unknown>"
			}
			ifData.Interface.Unnumbered = &interfaces.Interface_Unnumbered{
				InterfaceWithIp: ifWithIPName,
			}
		}
	}

	err = h.dumpMemifDetails(ifs)
	if err != nil {
		return nil, err
	}

	err = h.dumpTapDetails(ifs)
	if err != nil {
		return nil, err
	}

	err = h.dumpIPSecTunnelDetails(ifs)
	if err != nil {
		return nil, err
	}

	err = h.dumpVmxNet3Details(ifs)
	if err != nil {
		return nil, err
	}

	err = h.dumpBondDetails(ifs)
	if err != nil {
		return nil, err
	}

	err = h.dumpGreDetails(ifs)
	if err != nil {
		return nil, err
	}

	// Rx-placement dump is last since it uses interface type-specific data
	err = h.dumpRxPlacement(ifs)
	if err != nil {
		return nil, err
	}

	return ifs, nil
}

// DumpMemifSocketDetails implements interface handler.
func (h *InterfaceVppHandler) DumpMemifSocketDetails() (map[string]uint32, error) {
	memifSocketMap := make(map[string]uint32)

	reqCtx := h.callsChannel.SendMultiRequest(&memif.MemifSocketFilenameDump{})
	for {
		socketDetails := &memif.MemifSocketFilenameDetails{}
		stop, err := reqCtx.ReceiveReply(socketDetails)
		if stop {
			break // Break from the loop.
		}
		if err != nil {
			return memifSocketMap, fmt.Errorf("failed to dump memif socket filename details: %v", err)
		}

		filename := string(bytes.SplitN(socketDetails.SocketFilename, []byte{0x00}, 2)[0])
		memifSocketMap[filename] = socketDetails.SocketID
	}

	h.log.Debugf("Memif socket dump completed, found %d entries: %v", len(memifSocketMap), memifSocketMap)

	return memifSocketMap, nil
}

// DumpDhcpClients returns a slice of DhcpMeta with all interfaces and other DHCP-related information available
func (h *InterfaceVppHandler) DumpDhcpClients() (map[uint32]*vppcalls.Dhcp, error) {
	dhcpData := make(map[uint32]*vppcalls.Dhcp)
	reqCtx := h.callsChannel.SendMultiRequest(&dhcp.DHCPClientDump{})

	for {
		dhcpDetails := &dhcp.DHCPClientDetails{}
		last, err := reqCtx.ReceiveReply(dhcpDetails)
		if last {
			break
		}
		if err != nil {
			return nil, err
		}
		client := dhcpDetails.Client
		lease := dhcpDetails.Lease

		var hostMac net.HardwareAddr = lease.HostMac
		var hostAddr, routerAddr string
		if uintToBool(lease.IsIPv6) {
			hostAddr = fmt.Sprintf("%s/%d", net.IP(lease.HostAddress).To16().String(), uint32(lease.MaskWidth))
			routerAddr = fmt.Sprintf("%s/%d", net.IP(lease.RouterAddress).To16().String(), uint32(lease.MaskWidth))
		} else {
			hostAddr = fmt.Sprintf("%s/%d", net.IP(lease.HostAddress[:4]).To4().String(), uint32(lease.MaskWidth))
			routerAddr = fmt.Sprintf("%s/%d", net.IP(lease.RouterAddress[:4]).To4().String(), uint32(lease.MaskWidth))
		}

		// DHCP client data
		dhcpClient := &vppcalls.Client{
			SwIfIndex:        client.SwIfIndex,
			Hostname:         string(bytes.SplitN(client.Hostname, []byte{0x00}, 2)[0]),
			ID:               string(bytes.SplitN(client.ID, []byte{0x00}, 2)[0]),
			WantDhcpEvent:    uintToBool(client.WantDHCPEvent),
			SetBroadcastFlag: uintToBool(client.SetBroadcastFlag),
			PID:              client.PID,
		}

		// DHCP lease data
		dhcpLease := &vppcalls.Lease{
			SwIfIndex:     lease.SwIfIndex,
			State:         lease.State,
			Hostname:      string(bytes.SplitN(lease.Hostname, []byte{0x00}, 2)[0]),
			IsIPv6:        uintToBool(lease.IsIPv6),
			HostAddress:   hostAddr,
			RouterAddress: routerAddr,
			HostMac:       hostMac.String(),
		}

		// DHCP metadata
		dhcpData[client.SwIfIndex] = &vppcalls.Dhcp{
			Client: dhcpClient,
			Lease:  dhcpLease,
		}
	}

	return dhcpData, nil
}

// DumpInterfaceStates dumps link and administrative state of every interface.
func (h *InterfaceVppHandler) DumpInterfaceStates(ifIdxs ...uint32) (map[uint32]*vppcalls.InterfaceState, error) {
	ifs := make(map[uint32]*vppcalls.InterfaceState)

	// initialize the requested interface indexes to nil
	for _, ifIdx := range ifIdxs {
		ifs[ifIdx] = nil
	}

	reqCtx := h.callsChannel.SendMultiRequest(&binapi_interface.SwInterfaceDump{})
	for {
		ifDetails := &binapi_interface.SwInterfaceDetails{}
		stop, err := reqCtx.ReceiveReply(ifDetails)
		if stop {
			break // Break from the loop.
		}
		if err != nil {
			return nil, fmt.Errorf("failed to dump interface: %v", err)
		}

		// when dumping specific list of interfaces..
		if len(ifIdxs) != 0 {
			// and current ifIdx was not initialized..
			if _, ok := ifs[ifDetails.SwIfIndex]; !ok {
				// then skip processing it to omit it from results
				continue
			}
		}

		physAddr := make(net.HardwareAddr, ifDetails.L2AddressLength)
		copy(physAddr, ifDetails.L2Address[:])

		ifaceState := vppcalls.InterfaceState{
			SwIfIndex:    ifDetails.SwIfIndex,
			InternalName: cleanString(ifDetails.InterfaceName),
			PhysAddress:  physAddr,
			AdminState:   toInterfaceStatus(ifDetails.AdminUpDown),
			LinkState:    toInterfaceStatus(ifDetails.LinkUpDown),
			LinkDuplex:   toLinkDuplex(ifDetails.LinkDuplex),
			LinkSpeed:    toLinkSpeed(ifDetails.LinkSpeed),
			LinkMTU:      ifDetails.LinkMtu,
		}
		ifs[ifDetails.SwIfIndex] = &ifaceState
	}

	return ifs, nil
}

func toInterfaceStatus(upDown uint8) interfaces.InterfaceState_Status {
	switch upDown {
	case 0:
		return interfaces.InterfaceState_DOWN
	case 1:
		return interfaces.InterfaceState_UP
	default:
		return interfaces.InterfaceState_UNKNOWN_STATUS
	}
}

func toLinkDuplex(duplex uint8) interfaces.InterfaceState_Duplex {
	switch duplex {
	case 1:
		return interfaces.InterfaceState_HALF
	case 2:
		return interfaces.InterfaceState_FULL
	default:
		return interfaces.InterfaceState_UNKNOWN_DUPLEX
	}
}

const megabit = 1000000 // one megabit in bytes

func toLinkSpeed(speed uint32) uint64 {
	switch speed {
	case 1:
		return 10 * megabit // 10M
	case 2:
		return 100 * megabit // 100M
	case 4:
		return 1000 * megabit // 1G
	case 8:
		return 10000 * megabit // 10G
	case 16:
		return 40000 * megabit // 40G
	case 32:
		return 100000 * megabit // 100G
	default:
		return 0
	}
}

// Returns true if given interface contains at least one IPv6 address. For VxLAN, source and destination
// addresses are also checked
func isIpv6Interface(iface *interfaces.Interface) (bool, error) {
	if iface.Type == interfaces.Interface_VXLAN_TUNNEL && iface.GetVxlan() != nil {
		if ipAddress := net.ParseIP(iface.GetVxlan().SrcAddress); ipAddress.To4() == nil {
			return true, nil
		}
		if ipAddress := net.ParseIP(iface.GetVxlan().DstAddress); ipAddress.To4() == nil {
			return true, nil
		}
	}
	for _, ifAddress := range iface.IpAddresses {
		if ipAddress, _, err := net.ParseCIDR(ifAddress); err != nil {
			return false, err
		} else if ipAddress.To4() == nil {
			return true, nil
		}
	}
	return false, nil
}

// dumpIPAddressDetails dumps IP address details of interfaces from VPP and fills them into the provided interface map.
func (h *InterfaceVppHandler) dumpIPAddressDetails(ifs map[uint32]*vppcalls.InterfaceDetails, isIPv6 bool, dhcpClients map[uint32]*vppcalls.Dhcp) error {
	// Dump IP addresses of each interface.
	for idx := range ifs {
		reqCtx := h.callsChannel.SendMultiRequest(&ip.IPAddressDump{
			SwIfIndex: idx,
			IsIPv6:    boolToUint(isIPv6),
		})
		for {
			ipDetails := &ip.IPAddressDetails{}
			stop, err := reqCtx.ReceiveReply(ipDetails)
			if stop {
				break // Break from the loop.
			}
			if err != nil {
				return fmt.Errorf("failed to dump interface %d IP address details: %v", idx, err)
			}
			h.processIPDetails(ifs, ipDetails, dhcpClients)
		}
	}

	return nil
}

// processIPDetails processes ip.IPAddressDetails binary API message and fills the details into the provided interface map.
func (h *InterfaceVppHandler) processIPDetails(ifs map[uint32]*vppcalls.InterfaceDetails, ipDetails *ip.IPAddressDetails, dhcpClients map[uint32]*vppcalls.Dhcp) {
	ifDetails, ifIdxExists := ifs[ipDetails.SwIfIndex]
	if !ifIdxExists {
		return
	}

	var ipAddr string
	if ipDetails.IsIPv6 == 1 {
		ipAddr = fmt.Sprintf("%s/%d", net.IP(ipDetails.IP).To16().String(), uint32(ipDetails.PrefixLength))
	} else {
		ipAddr = fmt.Sprintf("%s/%d", net.IP(ipDetails.IP[:4]).To4().String(), uint32(ipDetails.PrefixLength))
	}

	// skip IP addresses given by DHCP
	if dhcpClient, hasDhcpClient := dhcpClients[ipDetails.SwIfIndex]; hasDhcpClient {
		if dhcpClient.Lease != nil && dhcpClient.Lease.HostAddress == ipAddr {
			return
		}
	}

	ifDetails.Interface.IpAddresses = append(ifDetails.Interface.IpAddresses, ipAddr)
}

// dumpMemifDetails dumps memif interface details from VPP and fills them into the provided interface map.
func (h *InterfaceVppHandler) dumpMemifDetails(ifs map[uint32]*vppcalls.InterfaceDetails) error {
	// Dump all memif sockets
	memifSocketMap, err := h.DumpMemifSocketDetails()
	if err != nil {
		return err
	}

	reqCtx := h.callsChannel.SendMultiRequest(&memif.MemifDump{})
	for {
		memifDetails := &memif.MemifDetails{}
		stop, err := reqCtx.ReceiveReply(memifDetails)
		if stop {
			break // Break from the loop.
		}
		if err != nil {
			return fmt.Errorf("failed to dump memif interface: %v", err)
		}
		_, ifIdxExists := ifs[memifDetails.SwIfIndex]
		if !ifIdxExists {
			continue
		}
		ifs[memifDetails.SwIfIndex].Interface.Link = &interfaces.Interface_Memif{
			Memif: &interfaces.MemifLink{
				Master: memifDetails.Role == 0,
				Mode:   memifModetoNB(memifDetails.Mode),
				Id:     memifDetails.ID,
				//Secret: // TODO: Secret - not available in the binary API
				SocketFilename: func(socketMap map[string]uint32) (filename string) {
					for filename, id := range socketMap {
						if memifDetails.SocketID == id {
							return filename
						}
					}
					// Socket for configured memif should exist
					h.log.Warnf("Socket ID not found for memif %v", memifDetails.SwIfIndex)
					return
				}(memifSocketMap),
				RingSize:   memifDetails.RingSize,
				BufferSize: uint32(memifDetails.BufferSize),
				// TODO: RxQueues, TxQueues - not available in the binary API
				//RxQueues:
				//TxQueues:
			},
		}
		ifs[memifDetails.SwIfIndex].Interface.Type = interfaces.Interface_MEMIF
	}

	return nil
}

// dumpTapDetails dumps tap interface details from VPP and fills them into the provided interface map.
func (h *InterfaceVppHandler) dumpTapDetails(ifs map[uint32]*vppcalls.InterfaceDetails) error {
	// Original TAP v1 was DEPRECATED

	// TAP v2
	reqCtx := h.callsChannel.SendMultiRequest(&tapv2.SwInterfaceTapV2Dump{})
	for {
		tapDetails := &tapv2.SwInterfaceTapV2Details{}
		stop, err := reqCtx.ReceiveReply(tapDetails)
		if stop {
			break // Break from the loop.
		}
		if err != nil {
			return fmt.Errorf("failed to dump TAPv2 interface details: %v", err)
		}
		_, ifIdxExists := ifs[tapDetails.SwIfIndex]
		if !ifIdxExists {
			continue
		}
		ifs[tapDetails.SwIfIndex].Interface.Link = &interfaces.Interface_Tap{
			Tap: &interfaces.TapLink{
				Version:    2,
				HostIfName: cleanString(tapDetails.HostIfName),
				RxRingSize: uint32(tapDetails.RxRingSz),
				TxRingSize: uint32(tapDetails.TxRingSz),
				EnableGso:  tapDetails.TapFlags&TapFlagGSO == TapFlagGSO,
			},
		}
		ifs[tapDetails.SwIfIndex].Interface.Type = interfaces.Interface_TAP
	}

	return nil
}

// dumpVxlanDetails dumps VXLAN interface details from VPP and fills them into the provided interface map.
func (h *InterfaceVppHandler) dumpVxlanDetails(ifs map[uint32]*vppcalls.InterfaceDetails) error {
	reqCtx := h.callsChannel.SendMultiRequest(&vxlan.VxlanTunnelDump{SwIfIndex: ^uint32(0)})
	for {
		vxlanDetails := &vxlan.VxlanTunnelDetails{}
		stop, err := reqCtx.ReceiveReply(vxlanDetails)
		if stop {
			break // Break from the loop.
		}
		if err != nil {
			return fmt.Errorf("failed to dump VxLAN tunnel interface details: %v", err)
		}
		_, ifIdxExists := ifs[vxlanDetails.SwIfIndex]
		if !ifIdxExists {
			continue
		}
		// Multicast interface
		var multicastIfName string
		_, exists := ifs[vxlanDetails.McastSwIfIndex]
		if exists {
			multicastIfName = ifs[vxlanDetails.McastSwIfIndex].Interface.Name
		}

		if vxlanDetails.IsIPv6 == 1 {
			ifs[vxlanDetails.SwIfIndex].Interface.Link = &interfaces.Interface_Vxlan{
				Vxlan: &interfaces.VxlanLink{
					Multicast:  multicastIfName,
					SrcAddress: net.IP(vxlanDetails.SrcAddress).To16().String(),
					DstAddress: net.IP(vxlanDetails.DstAddress).To16().String(),
					Vni:        vxlanDetails.Vni,
				},
			}
		} else {
			ifs[vxlanDetails.SwIfIndex].Interface.Link = &interfaces.Interface_Vxlan{
				Vxlan: &interfaces.VxlanLink{
					Multicast:  multicastIfName,
					SrcAddress: net.IP(vxlanDetails.SrcAddress[:4]).To4().String(),
					DstAddress: net.IP(vxlanDetails.DstAddress[:4]).To4().String(),
					Vni:        vxlanDetails.Vni,
				},
			}
		}
		ifs[vxlanDetails.SwIfIndex].Interface.Type = interfaces.Interface_VXLAN_TUNNEL
	}

	return nil
}

// dumpVxlanDetails dumps VXLAN-GPE interface details from VPP and fills them into the provided interface map.
func (h *InterfaceVppHandler) dumpVxLanGpeDetails(ifs map[uint32]*vppcalls.InterfaceDetails) error {
	reqCtx := h.callsChannel.SendMultiRequest(&vxlan_gpe.VxlanGpeTunnelDump{SwIfIndex: ^uint32(0)})
	for {
		vxlanGpeDetails := &vxlan_gpe.VxlanGpeTunnelDetails{}
		stop, err := reqCtx.ReceiveReply(vxlanGpeDetails)
		if stop {
			break // Break from the loop.
		}
		if err != nil {
			return fmt.Errorf("failed to dump VxLAN-GPE tunnel interface details: %v", err)
		}
		_, ifIdxExists := ifs[vxlanGpeDetails.SwIfIndex]
		if !ifIdxExists {
			continue
		}
		// Multicast interface
		var multicastIfName string
		_, exists := ifs[vxlanGpeDetails.McastSwIfIndex]
		if exists {
			multicastIfName = ifs[vxlanGpeDetails.McastSwIfIndex].Interface.Name
		}

		vxLan := &interfaces.VxlanLink{
			Multicast: multicastIfName,
			Vni:       vxlanGpeDetails.Vni,
			Gpe: &interfaces.VxlanLink_Gpe{
				DecapVrfId: vxlanGpeDetails.DecapVrfID,
				Protocol:   getVxLanGpeProtocol(vxlanGpeDetails.Protocol),
			},
		}

		if vxlanGpeDetails.IsIPv6 == 1 {
			vxLan.SrcAddress = net.IP(vxlanGpeDetails.Local).To16().String()
			vxLan.DstAddress = net.IP(vxlanGpeDetails.Remote).To16().String()
		} else {
			vxLan.SrcAddress = net.IP(vxlanGpeDetails.Local[:4]).To4().String()
			vxLan.DstAddress = net.IP(vxlanGpeDetails.Remote[:4]).To4().String()
		}

		ifs[vxlanGpeDetails.SwIfIndex].Interface.Link = &interfaces.Interface_Vxlan{Vxlan: vxLan}
		ifs[vxlanGpeDetails.SwIfIndex].Interface.Type = interfaces.Interface_VXLAN_TUNNEL
	}

	return nil
}

// dumpIPSecTunnelDetails dumps IPSec tunnel interfaces from the VPP and fills them into the provided interface map.
func (h *InterfaceVppHandler) dumpIPSecTunnelDetails(ifs map[uint32]*vppcalls.InterfaceDetails) error {
	// tunnel interfaces are a part of security association dump
	var tunnels []*ipsec.IpsecSaDetails
	req := &ipsec.IpsecSaDump{
		SaID: ^uint32(0),
	}
	requestCtx := h.callsChannel.SendMultiRequest(req)

	for {
		saDetails := &ipsec.IpsecSaDetails{}
		stop, err := requestCtx.ReceiveReply(saDetails)
		if stop {
			break
		}
		if err != nil {
			return err
		}
		// skip non-tunnel security associations
		if saDetails.SwIfIndex != ^uint32(0) {
			tunnels = append(tunnels, saDetails)
		}
	}

	// every tunnel interface is returned in two API calls. To reconstruct the correct proto-modelled data,
	// first appearance is cached, and when the second part arrives, data are completed and stored.
	tunnelParts := make(map[uint32]*ipsec.IpsecSaDetails)

	for _, tunnel := range tunnels {
		// first appearance is stored in the map, the second one is used in configuration.
		firstSaData, ok := tunnelParts[tunnel.SwIfIndex]
		if !ok {
			tunnelParts[tunnel.SwIfIndex] = tunnel
			continue
		}

		local := firstSaData
		remote := tunnel

		// verify data for local & remote
		if err := verifyIPSecTunnelDetails(local, remote); err != nil {
			h.log.Warnf("IPSec SA dump for tunnel interface data does not match: %v", err)
			continue
		}

		var localIP, remoteIP net.IP
		if tunnel.Entry.TunnelDst.Af == ipsec.ADDRESS_IP6 {
			localSrc := local.Entry.TunnelSrc.Un.GetIP6()
			remoteSrc := remote.Entry.TunnelSrc.Un.GetIP6()
			localIP, remoteIP = net.IP(localSrc[:]), net.IP(remoteSrc[:])
		} else {
			localSrc := local.Entry.TunnelSrc.Un.GetIP4()
			remoteSrc := remote.Entry.TunnelSrc.Un.GetIP4()
			localIP, remoteIP = net.IP(localSrc[:]), net.IP(remoteSrc[:])
		}

		ifDetails, ok := ifs[tunnel.SwIfIndex]
		if !ok {
			h.log.Warnf("ipsec SA dump returned unrecognized swIfIndex: %v", tunnel.SwIfIndex)
			continue
		}
		ifDetails.Interface.Type = interfaces.Interface_IPSEC_TUNNEL
		ifDetails.Interface.Link = &interfaces.Interface_Ipsec{
			Ipsec: &interfaces.IPSecLink{
				Esn:             (tunnel.Entry.Flags & ipsec.IPSEC_API_SAD_FLAG_USE_ESN) != 0,
				AntiReplay:      (tunnel.Entry.Flags & ipsec.IPSEC_API_SAD_FLAG_USE_ANTI_REPLAY) != 0,
				LocalIp:         localIP.String(),
				RemoteIp:        remoteIP.String(),
				LocalSpi:        local.Entry.Spi,
				RemoteSpi:       remote.Entry.Spi,
				CryptoAlg:       vpp_ipsec.CryptoAlg(tunnel.Entry.CryptoAlgorithm),
				LocalCryptoKey:  hex.EncodeToString(local.Entry.CryptoKey.Data[:local.Entry.CryptoKey.Length]),
				RemoteCryptoKey: hex.EncodeToString(remote.Entry.CryptoKey.Data[:remote.Entry.CryptoKey.Length]),
				IntegAlg:        vpp_ipsec.IntegAlg(tunnel.Entry.IntegrityAlgorithm),
				LocalIntegKey:   hex.EncodeToString(local.Entry.IntegrityKey.Data[:local.Entry.IntegrityKey.Length]),
				RemoteIntegKey:  hex.EncodeToString(remote.Entry.IntegrityKey.Data[:remote.Entry.IntegrityKey.Length]),
				EnableUdpEncap:  (tunnel.Entry.Flags & ipsec.IPSEC_API_SAD_FLAG_UDP_ENCAP) != 0,
			},
		}
	}

	return nil
}

func verifyIPSecTunnelDetails(local, remote *ipsec.IpsecSaDetails) error {
	if local.SwIfIndex != remote.SwIfIndex {
		return fmt.Errorf("swIfIndex data mismatch (local: %v, remote: %v)",
			local.SwIfIndex, remote.SwIfIndex)
	}
	localIsTunnel, remoteIsTunnel := local.Entry.Flags&ipsec.IPSEC_API_SAD_FLAG_IS_TUNNEL, remote.Entry.Flags&ipsec.IPSEC_API_SAD_FLAG_IS_TUNNEL
	if localIsTunnel != remoteIsTunnel {
		return fmt.Errorf("tunnel data mismatch (local: %v, remote: %v)",
			localIsTunnel, remoteIsTunnel)
	}

	localSrc, localDst := local.Entry.TunnelSrc.Un.XXX_UnionData, local.Entry.TunnelDst.Un.XXX_UnionData
	remoteSrc, remoteDst := remote.Entry.TunnelSrc.Un.XXX_UnionData, remote.Entry.TunnelDst.Un.XXX_UnionData
	if (local.Entry.Flags&ipsec.IPSEC_API_SAD_FLAG_IS_TUNNEL_V6) != (remote.Entry.Flags&ipsec.IPSEC_API_SAD_FLAG_IS_TUNNEL_V6) ||
		!bytes.Equal(localSrc[:], remoteDst[:]) ||
		!bytes.Equal(localDst[:], remoteSrc[:]) {
		return fmt.Errorf("src/dst IP mismatch (local: %+v, remote: %+v)",
			local.Entry, remote.Entry)
	}

	return nil
}

// dumpVmxNet3Details dumps VmxNet3 interface details from VPP and fills them into the provided interface map.
func (h *InterfaceVppHandler) dumpVmxNet3Details(ifs map[uint32]*vppcalls.InterfaceDetails) error {
	reqCtx := h.callsChannel.SendMultiRequest(&vmxnet3.Vmxnet3Dump{})
	for {
		vmxnet3Details := &vmxnet3.Vmxnet3Details{}
		stop, err := reqCtx.ReceiveReply(vmxnet3Details)
		if stop {
			break // Break from the loop.
		}
		if err != nil {
			return fmt.Errorf("failed to dump VmxNet3 tunnel interface details: %v", err)
		}
		_, ifIdxExists := ifs[vmxnet3Details.SwIfIndex]
		if !ifIdxExists {
			continue
		}
		ifs[vmxnet3Details.SwIfIndex].Interface.Link = &interfaces.Interface_VmxNet3{
			VmxNet3: &interfaces.VmxNet3Link{
				RxqSize: uint32(vmxnet3Details.RxCount),
				TxqSize: uint32(vmxnet3Details.TxCount),
			},
		}
		ifs[vmxnet3Details.SwIfIndex].Interface.Type = interfaces.Interface_VMXNET3_INTERFACE
		ifs[vmxnet3Details.SwIfIndex].Meta.Pci = vmxnet3Details.PciAddr
	}
	return nil
}

// dumpBondDetails dumps bond interface details from VPP and fills them into the provided interface map.
func (h *InterfaceVppHandler) dumpBondDetails(ifs map[uint32]*vppcalls.InterfaceDetails) error {
	bondIndexes := make([]uint32, 0)
	reqCtx := h.callsChannel.SendMultiRequest(&bond.SwInterfaceBondDump{})
	for {
		bondDetails := &bond.SwInterfaceBondDetails{}
		stop, err := reqCtx.ReceiveReply(bondDetails)
		if err != nil {
			return fmt.Errorf("failed to dump bond interface details: %v", err)
		}
		if stop {
			break
		}
		_, ifIdxExists := ifs[bondDetails.SwIfIndex]
		if !ifIdxExists {
			continue
		}
		ifs[bondDetails.SwIfIndex].Interface.Link = &interfaces.Interface_Bond{
			Bond: &interfaces.BondLink{
				Id:   bondDetails.ID,
				Mode: getBondIfMode(bondDetails.Mode),
				Lb:   getBondLoadBalance(bondDetails.Lb),
			},
		}
		ifs[bondDetails.SwIfIndex].Interface.Type = interfaces.Interface_BOND_INTERFACE
		bondIndexes = append(bondIndexes, bondDetails.SwIfIndex)
	}

	// get slave interfaces for bonds
	for _, bondIdx := range bondIndexes {
		var bondSlaves []*interfaces.BondLink_BondedInterface
		reqSlCtx := h.callsChannel.SendMultiRequest(&bond.SwInterfaceSlaveDump{SwIfIndex: bondIdx})
		for {
			slaveDetails := &bond.SwInterfaceSlaveDetails{}
			stop, err := reqSlCtx.ReceiveReply(slaveDetails)
			if err != nil {
				return fmt.Errorf("failed to dump bond slave details: %v", err)
			}
			if stop {
				break
			}
			slaveIf, ifIdxExists := ifs[slaveDetails.SwIfIndex]
			if !ifIdxExists {
				continue
			}
			bondSlaves = append(bondSlaves, &interfaces.BondLink_BondedInterface{
				Name:          slaveIf.Interface.Name,
				IsPassive:     uintToBool(slaveDetails.IsPassive),
				IsLongTimeout: uintToBool(slaveDetails.IsLongTimeout),
			})
			ifs[bondIdx].Interface.GetBond().BondedInterfaces = bondSlaves
		}
	}

	return nil
}

func (h *InterfaceVppHandler) dumpGreDetails(ifs map[uint32]*vppcalls.InterfaceDetails) error {
	reqCtx := h.callsChannel.SendMultiRequest(&gre.GreTunnelDump{SwIfIndex: ^uint32(0)})
	for {
		greDetails := &gre.GreTunnelDetails{}
		stop, err := reqCtx.ReceiveReply(greDetails)
		if stop {
			break
		}
		if err != nil {
			return fmt.Errorf("failed to dump span: %v", err)
		}

		var srcAddr, dstAddr net.IP
		if greDetails.IsIPv6 == 1 {
			srcAddr = net.IP(greDetails.SrcAddress)
			dstAddr = net.IP(greDetails.DstAddress)
		} else {
			srcAddr = net.IP(greDetails.SrcAddress[:4])
			dstAddr = net.IP(greDetails.DstAddress[:4])
		}

		ifs[greDetails.SwIfIndex].Interface.Link = &interfaces.Interface_Gre{
			Gre: &interfaces.GreLink{
				TunnelType: getGreTunnelType(greDetails.TunnelType),
				SrcAddr:    srcAddr.String(),
				DstAddr:    dstAddr.String(),
				OuterFibId: greDetails.OuterFibID,
				SessionId:  uint32(greDetails.SessionID),
			},
		}
		ifs[greDetails.SwIfIndex].Interface.Type = interfaces.Interface_GRE_TUNNEL
	}
	return nil
}

// dumpUnnumberedDetails returns a map of unnumbered interface indexes, every with interface index of element with IP
func (h *InterfaceVppHandler) dumpUnnumberedDetails() (map[uint32]uint32, error) {
	unIfMap := make(map[uint32]uint32) // unnumbered/ip-interface
	reqCtx := h.callsChannel.SendMultiRequest(&ip.IPUnnumberedDump{
		SwIfIndex: ^uint32(0),
	})

	for {
		unDetails := &ip.IPUnnumberedDetails{}
		last, err := reqCtx.ReceiveReply(unDetails)
		if last {
			break
		}
		if err != nil {
			return nil, err
		}

		unIfMap[unDetails.SwIfIndex] = unDetails.IPSwIfIndex
	}

	return unIfMap, nil
}

func (h *InterfaceVppHandler) dumpRxPlacement(ifs map[uint32]*vppcalls.InterfaceDetails) error {
	reqCtx := h.callsChannel.SendMultiRequest(&binapi_interface.SwInterfaceRxPlacementDump{
		SwIfIndex: ^uint32(0),
	})
	for {
		rxDetails := &binapi_interface.SwInterfaceRxPlacementDetails{}
		stop, err := reqCtx.ReceiveReply(rxDetails)
		if err != nil {
			return fmt.Errorf("failed to dump rx-placement details: %v", err)
		}
		if stop {
			break
		}

		ifData, ok := ifs[rxDetails.SwIfIndex]
		if !ok {
			h.log.Warnf("Received rx-placement data for unknown interface with index %d", rxDetails.SwIfIndex)
			continue
		}

		ifData.Interface.RxModes = append(ifData.Interface.RxModes,
			&interfaces.Interface_RxMode{
				Queue: rxDetails.QueueID,
				Mode:  getRxModeType(rxDetails.Mode),
			})

		var worker uint32
		if rxDetails.WorkerID > 0 {
			worker = rxDetails.WorkerID - 1
		}
		ifData.Interface.RxPlacements = append(ifData.Interface.RxPlacements,
			&interfaces.Interface_RxPlacement{
				Queue:      rxDetails.QueueID,
				Worker:     worker,
				MainThread: rxDetails.WorkerID == 0,
			})
	}
	return nil
}

// guessInterfaceType attempts to guess the correct interface type from its internal name (as given by VPP).
// This is required mainly for those interface types, that do not provide dump binary API,
// such as loopback of af_packet.
func guessInterfaceType(ifName string) interfaces.Interface_Type {
	switch {
	case strings.HasPrefix(ifName, "loop"),
		strings.HasPrefix(ifName, "local"):
		return interfaces.Interface_SOFTWARE_LOOPBACK

	case strings.HasPrefix(ifName, "memif"):
		return interfaces.Interface_MEMIF

	case strings.HasPrefix(ifName, "tap"):
		return interfaces.Interface_TAP

	case strings.HasPrefix(ifName, "host"):
		return interfaces.Interface_AF_PACKET

	case strings.HasPrefix(ifName, "vxlan"):
		return interfaces.Interface_VXLAN_TUNNEL

	case strings.HasPrefix(ifName, "ipsec"):
		return interfaces.Interface_IPSEC_TUNNEL

	case strings.HasPrefix(ifName, "vmxnet3"):
		return interfaces.Interface_VMXNET3_INTERFACE

	case strings.HasPrefix(ifName, "Bond"):
		return interfaces.Interface_BOND_INTERFACE

	case strings.HasPrefix(ifName, "gre"):
		return interfaces.Interface_GRE_TUNNEL

	default:
		return interfaces.Interface_DPDK
	}
}

// memifModetoNB converts binary API type of memif mode to the northbound API type memif mode.
func memifModetoNB(mode uint8) interfaces.MemifLink_MemifMode {
	switch mode {
	case 0:
		return interfaces.MemifLink_ETHERNET
	case 1:
		return interfaces.MemifLink_IP
	case 2:
		return interfaces.MemifLink_PUNT_INJECT
	default:
		return interfaces.MemifLink_ETHERNET
	}
}

// Convert binary API rx-mode to northbound representation
func getRxModeType(mode uint8) interfaces.Interface_RxMode_Type {
	switch mode {
	case 1:
		return interfaces.Interface_RxMode_POLLING
	case 2:
		return interfaces.Interface_RxMode_INTERRUPT
	case 3:
		return interfaces.Interface_RxMode_ADAPTIVE
	case 4:
		return interfaces.Interface_RxMode_DEFAULT
	default:
		return interfaces.Interface_RxMode_UNKNOWN
	}
}

func getBondIfMode(mode uint8) interfaces.BondLink_Mode {
	switch mode {
	case 1:
		return interfaces.BondLink_ROUND_ROBIN
	case 2:
		return interfaces.BondLink_ACTIVE_BACKUP
	case 3:
		return interfaces.BondLink_XOR
	case 4:
		return interfaces.BondLink_BROADCAST
	case 5:
		return interfaces.BondLink_LACP
	default:
		// UNKNOWN
		return 0
	}
}

func getBondLoadBalance(lb uint8) interfaces.BondLink_LoadBalance {
	switch lb {
	case 1:
		return interfaces.BondLink_L34
	case 2:
		return interfaces.BondLink_L23
	default:
		return interfaces.BondLink_L2
	}
}

func getTagRwOption(op uint32) interfaces.SubInterface_TagRewriteOptions {
	switch op {
	case 1:
		return interfaces.SubInterface_PUSH1
	case 2:
		return interfaces.SubInterface_PUSH2
	case 3:
		return interfaces.SubInterface_POP1
	case 4:
		return interfaces.SubInterface_POP2
	case 5:
		return interfaces.SubInterface_TRANSLATE11
	case 6:
		return interfaces.SubInterface_TRANSLATE12
	case 7:
		return interfaces.SubInterface_TRANSLATE21
	case 8:
		return interfaces.SubInterface_TRANSLATE22
	default: // disabled
		return interfaces.SubInterface_DISABLED
	}
}

func getGreTunnelType(tt uint8) interfaces.GreLink_Type {
	switch tt {
	case 0:
		return interfaces.GreLink_L3
	case 1:
		return interfaces.GreLink_TEB
	case 2:
		return interfaces.GreLink_ERSPAN
	default:
		return interfaces.GreLink_UNKNOWN
	}
}

<<<<<<< HEAD
=======
func getVxLanGpeProtocol(p uint8) interfaces.VxlanLink_Gpe_Protocol {
	switch p {
	case 1:
		return interfaces.VxlanLink_Gpe_IP4
	case 2:
		return interfaces.VxlanLink_Gpe_IP6
	case 3:
		return interfaces.VxlanLink_Gpe_ETHERNET
	case 4:
		return interfaces.VxlanLink_Gpe_NSH
	default:
		return interfaces.VxlanLink_Gpe_UNKNOWN
	}
}

>>>>>>> e0a7d2f0
func uintToBool(value uint8) bool {
	if value == 0 {
		return false
	}
	return true
}

func cleanString(b []byte) string {
	return string(bytes.SplitN(b, []byte{0x00}, 2)[0])
}<|MERGE_RESOLUTION|>--- conflicted
+++ resolved
@@ -1110,8 +1110,6 @@
 	}
 }
 
-<<<<<<< HEAD
-=======
 func getVxLanGpeProtocol(p uint8) interfaces.VxlanLink_Gpe_Protocol {
 	switch p {
 	case 1:
@@ -1127,7 +1125,6 @@
 	}
 }
 
->>>>>>> e0a7d2f0
 func uintToBool(value uint8) bool {
 	if value == 0 {
 		return false
